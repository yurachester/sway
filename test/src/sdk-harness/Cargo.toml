--- conflicted
+++ resolved
@@ -8,40 +8,23 @@
 
 [dependencies]
 assert_matches = "1.5.0"
-<<<<<<< HEAD
-=======
 
 # Dependencies from the `fuel-core` repository:
-fuel-core = { version = "0.20", default-features = false }
-fuel-core-client = { version = "0.20", default-features = false }
+fuel-core = { version = "0.20.1", default-features = false }
+fuel-core-client = { version = "0.20.1", default-features = false }
 
 # Dependencies from the `fuel-vm` repository:
-fuel-vm = "0.35"
+fuel-vm = "0.35.0"
 
 # Dependencies from the `fuels-rs` repository:
 fuels = { version = "0.45", features = ["fuel-core-lib"] }
 
->>>>>>> f894ba63
 hex = "0.4.3"
 rand = "0.8"
 sha2 = "0.10"
 sha3 = "0.10.1"
 tai64 = { version = "4.0", features = ["serde"] }
 tokio = { version = "1.12", features = ["rt", "macros"] }
-
-# Depednencies from the `fuel-core` repository:
-# For dependencies from the `fuel-core` repository, we need to use the same version as the `fuels-rs upgrade/fuel-core-master`.
-# The version should be the same as in the target branch - master`. Otherwise `[patch.crates-io]` doesn't work.
-fuel-core = { version = "0.20.1", default-features = false }
-fuel-core-client = { version = "0.20.1", default-features = false }
-
-# Depednencies from the `fuel-vm` repository:
-# For dependencies from the `fuel-vm` repository, we need to use the same version as the `fuels-rs upgrade/fuel-core-master`.
-fuel-vm = "0.35.0"
-
-# Depednencies from the `fuels-rs` repository:
-# The version should be the same as in the target branch - `upgrade/fuel-core-master`. Otherwise `[patch.crates-io]` doesn't work.
-fuels = { version = "0.44", features = ["fuel-core-lib"] }
 
 [[test]]
 harness = true
