--- conflicted
+++ resolved
@@ -211,16 +211,7 @@
                 // in contract ABIs yet (or ever?) due to the complexity of communicating
                 // the ABI layout in the descriptor file.
 
-<<<<<<< HEAD
-                let mut abi = check!(
-                    CompileResult::from(decl_engine.get_abi(&decl_id, &trait_name.span())),
-                    return err(warnings, errors),
-                    warnings,
-                    errors
-                );
-=======
-                let abi = decl_engine.get_abi(&decl_id);
->>>>>>> 40cf1c27
+                let mut abi = decl_engine.get_abi(&decl_id);
 
                 if !type_engine
                     .get(implementing_for.type_id)
