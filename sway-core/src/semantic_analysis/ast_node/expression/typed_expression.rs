--- conflicted
+++ resolved
@@ -2205,28 +2205,6 @@
 
     // Check #1: Disallow control flow instructions
     //
-<<<<<<< HEAD
-    for err in opcodes
-        .iter()
-        .filter(|op| {
-            matches!(
-                op.0,
-                VirtualOp::JMP(_)
-                    | VirtualOp::JI(_)
-                    | VirtualOp::JNE(..)
-                    | VirtualOp::JNEI(..)
-                    | VirtualOp::JNZI(..)
-                    | VirtualOp::RET(_)
-                    | VirtualOp::RETD(..)
-                    | VirtualOp::RVRT(..)
-            )
-        })
-        .map(|op| CompileError::DisallowedControlFlowInstruction {
-            name: op.1.to_string(),
-            span: op.2.clone(),
-        })
-    {
-=======
     for err in opcodes.iter().filter_map(|op| {
         if matches!(
             op.0,
@@ -2247,7 +2225,6 @@
             None
         }
     }) {
->>>>>>> 813ef65c
         handler.emit_err(err);
     }
 
@@ -2257,10 +2234,6 @@
     let initialized_registers = asm
         .registers
         .iter()
-<<<<<<< HEAD
-        .filter(|reg| reg.initializer.is_some())
-        .map(|reg| VirtualRegister::Virtual(reg.name.to_string()))
-=======
         .filter_map(|reg| {
             if reg.initializer.is_some() {
                 Some(VirtualRegister::Virtual(reg.name.to_string()))
@@ -2268,7 +2241,6 @@
                 None
             }
         })
->>>>>>> 813ef65c
         .collect::<FxHashSet<_>>();
 
     // 2. From the list of `VirtualOp`s, figure out what registers are assigned
@@ -2287,20 +2259,6 @@
 
     // 4. Form all the compile errors given the violating registers above. Obtain span information
     //    from the original `asm.registers` vector.
-<<<<<<< HEAD
-    for err in asm
-        .registers
-        .iter()
-        .filter(|reg| {
-            initialized_and_assigned_registers
-                .contains(&VirtualRegister::Virtual(reg.name.to_string()))
-        })
-        .map(|reg| CompileError::InitializedRegisterReassignment {
-            name: reg.name.to_string(),
-            span: reg.name.span(),
-        })
-    {
-=======
     for err in asm.registers.iter().filter_map(|reg| {
         if initialized_and_assigned_registers
             .contains(&VirtualRegister::Virtual(reg.name.to_string()))
@@ -2313,7 +2271,6 @@
             None
         }
     }) {
->>>>>>> 813ef65c
         handler.emit_err(err);
     }
 
@@ -2321,35 +2278,6 @@
     let mut uninitialized_registers = asm
         .registers
         .iter()
-<<<<<<< HEAD
-        .filter(|reg| reg.initializer.is_none())
-        .map(|reg| {
-            let span = reg.name.span();
-
-            // Emit warning if this register shadows a variable
-            let temp_handler = Handler::default();
-            let decl = ctx.namespace.resolve_call_path(
-                &temp_handler,
-                ctx.engines,
-                &CallPath {
-                    prefixes: vec![],
-                    suffix: sway_types::BaseIdent::new(span.clone()),
-                    is_absolute: true,
-                },
-                None,
-            );
-
-            if let Ok(ty::TyDecl::VariableDecl(decl)) = decl {
-                handler.emit_warn(CompileWarning {
-                    span: span.clone(),
-                    warning_content: Warning::UninitializedAsmRegShadowsVariable {
-                        name: decl.name.clone(),
-                    },
-                });
-            }
-
-            (VirtualRegister::Virtual(reg.name.to_string()), span)
-=======
         .filter_map(|reg| {
             if reg.initializer.is_none() {
                 let span = reg.name.span();
@@ -2380,7 +2308,6 @@
             } else {
                 None
             }
->>>>>>> 813ef65c
         })
         .collect::<HashMap<_, _>>();
 
