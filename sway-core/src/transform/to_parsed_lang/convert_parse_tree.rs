use crate::{
    language::{parsed::*, *},
    transform::{attribute::*, to_parsed_lang::context::Context},
    type_system::*,
    Engines,
};

use sway_ast::{
    attribute::Annotated,
    expr::{ReassignmentOp, ReassignmentOpVariant},
    ty::TyTupleDescriptor,
    AbiCastArgs, AngleBrackets, AsmBlock, Assignable, AttributeDecl, Braces, CodeBlockContents,
    CommaToken, Dependency, DoubleColonToken, Expr, ExprArrayDescriptor, ExprStructField,
    ExprTupleDescriptor, FnArg, FnArgs, FnSignature, GenericArgs, GenericParams, IfCondition,
    IfExpr, Instruction, Intrinsic, Item, ItemAbi, ItemConfigurable, ItemConst, ItemEnum, ItemFn,
    ItemImpl, ItemKind, ItemStorage, ItemStruct, ItemTrait, ItemTraitItem, ItemUse, LitInt,
    LitIntType, MatchBranchKind, Module, ModuleKind, Parens, PathExpr, PathExprSegment, PathType,
    PathTypeSegment, Pattern, PatternStructField, PubToken, Punctuated, QualifiedPathRoot,
    Statement, StatementLet, Traits, Ty, TypeField, UseTree, WhereClause,
};
use sway_error::convert_parse_tree_error::ConvertParseTreeError;
use sway_error::handler::{ErrorEmitted, Handler};
use sway_error::warning::{CompileWarning, Warning};
use sway_types::{
    constants::{
        ALLOW_ATTRIBUTE_NAME, DESTRUCTURE_PREFIX, DOC_ATTRIBUTE_NAME, DOC_COMMENT_ATTRIBUTE_NAME,
        INLINE_ATTRIBUTE_NAME, MATCH_RETURN_VAR_NAME_PREFIX, PAYABLE_ATTRIBUTE_NAME,
        STORAGE_PURITY_ATTRIBUTE_NAME, STORAGE_PURITY_READ_NAME, STORAGE_PURITY_WRITE_NAME,
        TEST_ATTRIBUTE_NAME, TUPLE_NAME_PREFIX, VALID_ATTRIBUTE_NAMES,
    },
    integer_bits::IntegerBits,
};
use sway_types::{Ident, Span, Spanned};

use std::{
    collections::{HashMap, HashSet},
    convert::TryFrom,
    iter,
    mem::MaybeUninit,
    ops::ControlFlow,
    sync::Arc,
};

pub fn convert_parse_tree(
    context: &mut Context,
    handler: &Handler,
    engines: Engines<'_>,
    module: Module,
) -> Result<(TreeType, ParseTree), ErrorEmitted> {
    let tree_type = convert_module_kind(&module.kind);
    let tree = module_to_sway_parse_tree(context, handler, engines, module)?;
    Ok((tree_type, tree))
}

/// Converts the module kind of the AST to the tree type of the parsed tree.
pub fn convert_module_kind(kind: &ModuleKind) -> TreeType {
    match kind {
        ModuleKind::Script { .. } => TreeType::Script,
        ModuleKind::Contract { .. } => TreeType::Contract,
        ModuleKind::Predicate { .. } => TreeType::Predicate,
        ModuleKind::Library { name, .. } => TreeType::Library { name: name.clone() },
    }
}

pub fn module_to_sway_parse_tree(
    context: &mut Context,
    handler: &Handler,
    engines: Engines<'_>,
    module: Module,
) -> Result<ParseTree, ErrorEmitted> {
    let span = module.span();
    let root_nodes = {
        let mut root_nodes: Vec<AstNode> = vec![];
        let mut prev_item: Option<Annotated<ItemKind>> = None;
        for item in module.items {
            let ast_nodes =
                item_to_ast_nodes(context, handler, engines, item.clone(), true, prev_item)?;
            root_nodes.extend(ast_nodes);
            prev_item = Some(item);
        }
        root_nodes
    };
    Ok(ParseTree { span, root_nodes })
}

fn ast_node_is_test_fn(node: &AstNode) -> bool {
    if let AstNodeContent::Declaration(Declaration::FunctionDeclaration(ref decl)) = node.content {
        if decl.attributes.contains_key(&AttributeKind::Test) {
            return true;
        }
    }
    false
}

fn item_to_ast_nodes(
    context: &mut Context,
    handler: &Handler,
    engines: Engines<'_>,
    item: Item,
    is_root: bool,
    prev_item: Option<Annotated<ItemKind>>,
) -> Result<Vec<AstNode>, ErrorEmitted> {
    let attributes = item_attrs_to_map(context, handler, &item.attribute_list)?;

    let decl = |d| vec![AstNodeContent::Declaration(d)];

    let span = item.span();
    let contents = match item.value {
        ItemKind::Dependency(dependency) => {
            // Check that Dependency is not annotated
            if attributes.contains_key(&AttributeKind::DocComment) {
                let error = ConvertParseTreeError::CannotDocCommentDependency {
                    span: attributes
                        .get(&AttributeKind::DocComment)
                        .unwrap()
                        .last()
                        .unwrap()
                        .span
                        .clone(),
                };
                handler.emit_err(error.into());
            }
            for (attribute_kind, attributes) in attributes.iter() {
                if attribute_kind != &AttributeKind::DocComment {
                    for attribute in attributes {
                        let error = ConvertParseTreeError::CannotAnnotateDependency {
                            span: attribute.span.clone(),
                        };
                        handler.emit_err(error.into());
                    }
                }
            }
            // Check that Dependency comes after only other Dependencies
            let emit_expected_dep_at_beginning = || {
                let error = ConvertParseTreeError::ExpectedDependencyAtBeginning {
                    span: dependency.span(),
                };
                handler.emit_err(error.into());
            };
            match prev_item {
                Some(Annotated {
                    value: ItemKind::Dependency(_),
                    ..
                }) => (),
                Some(_) => emit_expected_dep_at_beginning(),
                None => (),
            }
            if !is_root {
                emit_expected_dep_at_beginning();
            }
            let incl_stmt = dependency_to_include_statement(&dependency);
            vec![AstNodeContent::IncludeStatement(incl_stmt)]
        }
        ItemKind::Use(item_use) => item_use_to_use_statements(context, handler, item_use)?
            .into_iter()
            .map(AstNodeContent::UseStatement)
            .collect(),
        ItemKind::Struct(item_struct) => decl(Declaration::StructDeclaration(
            item_struct_to_struct_declaration(context, handler, engines, item_struct, attributes)?,
        )),
        ItemKind::Enum(item_enum) => decl(Declaration::EnumDeclaration(
            item_enum_to_enum_declaration(context, handler, engines, item_enum, attributes)?,
        )),
        ItemKind::Fn(item_fn) => {
            let function_declaration =
                item_fn_to_function_declaration(context, handler, engines, item_fn, attributes)?;
            error_if_self_param_is_not_allowed(
                context,
                handler,
                engines,
                &function_declaration.parameters,
                "a free function",
            )?;
            decl(Declaration::FunctionDeclaration(function_declaration))
        }
        ItemKind::Trait(item_trait) => decl(Declaration::TraitDeclaration(
            item_trait_to_trait_declaration(context, handler, engines, item_trait, attributes)?,
        )),
        ItemKind::Impl(item_impl) => decl(item_impl_to_declaration(
            context, handler, engines, item_impl,
        )?),
        ItemKind::Abi(item_abi) => decl(Declaration::AbiDeclaration(item_abi_to_abi_declaration(
            context, handler, engines, item_abi, attributes,
        )?)),
        ItemKind::Const(item_const) => decl(Declaration::ConstantDeclaration(
            item_const_to_constant_declaration(
                context, handler, engines, item_const, attributes, is_root,
            )?,
        )),
        ItemKind::Storage(item_storage) => decl(Declaration::StorageDeclaration(
            item_storage_to_storage_declaration(
                context,
                handler,
                engines,
                item_storage,
                attributes,
            )?,
        )),
        ItemKind::Configurable(item_configurable) => item_configurable_to_constant_declarations(
            context,
            handler,
            engines,
            item_configurable,
            attributes,
        )?
        .into_iter()
        .map(|decl| AstNodeContent::Declaration(Declaration::ConstantDeclaration(decl)))
        .collect(),
    };

    Ok(contents
        .into_iter()
        .map(|content| AstNode {
            span: span.clone(),
            content,
        })
        .collect())
}

fn item_use_to_use_statements(
    _context: &mut Context,
    handler: &Handler,
    item_use: ItemUse,
) -> Result<Vec<UseStatement>, ErrorEmitted> {
    if let Some(pub_token) = item_use.visibility {
        let error = ConvertParseTreeError::PubUseNotSupported {
            span: pub_token.span(),
        };
        return Err(handler.emit_err(error.into()));
    }
    let mut ret = Vec::new();
    let mut prefix = Vec::new();
    use_tree_to_use_statements(
        item_use.tree,
        item_use.root_import.is_some(),
        &mut prefix,
        &mut ret,
    );
    debug_assert!(prefix.is_empty());
    Ok(ret)
}

fn use_tree_to_use_statements(
    use_tree: UseTree,
    is_absolute: bool,
    path: &mut Vec<Ident>,
    ret: &mut Vec<UseStatement>,
) {
    match use_tree {
        UseTree::Group { imports } => {
            for use_tree in imports.into_inner() {
                use_tree_to_use_statements(use_tree, is_absolute, path, ret);
            }
        }
        UseTree::Name { name } => {
            let import_type = if name.as_str() == "self" {
                ImportType::SelfImport(name.span())
            } else {
                ImportType::Item(name)
            };
            ret.push(UseStatement {
                call_path: path.clone(),
                import_type,
                is_absolute,
                alias: None,
            });
        }
        UseTree::Rename { name, alias, .. } => {
            let import_type = if name.as_str() == "self" {
                ImportType::SelfImport(name.span())
            } else {
                ImportType::Item(name)
            };
            ret.push(UseStatement {
                call_path: path.clone(),
                import_type,
                is_absolute,
                alias: Some(alias),
            });
        }
        UseTree::Glob { .. } => {
            ret.push(UseStatement {
                call_path: path.clone(),
                import_type: ImportType::Star,
                is_absolute,
                alias: None,
            });
        }
        UseTree::Path { prefix, suffix, .. } => {
            path.push(prefix);
            use_tree_to_use_statements(*suffix, is_absolute, path, ret);
            path.pop().unwrap();
        }
        UseTree::Error { .. } => {
            // parsing error, nothing to push to the use statements collection
        }
    }
}

fn emit_all(handler: &Handler, errors: Vec<ConvertParseTreeError>) -> Option<ErrorEmitted> {
    errors
        .into_iter()
        .fold(None, |_, error| Some(handler.emit_err(error.into())))
}

fn item_struct_to_struct_declaration(
    context: &mut Context,
    handler: &Handler,
    engines: Engines<'_>,
    item_struct: ItemStruct,
    attributes: AttributesMap,
) -> Result<StructDeclaration, ErrorEmitted> {
    // FIXME(Centril): We shoudln't be collecting into a temporary  `errors` here. Recover instead!
    let mut errors = Vec::new();
    let span = item_struct.span();
    let fields = item_struct
        .fields
        .into_inner()
        .into_iter()
        .map(|type_field| {
            let attributes = item_attrs_to_map(context, handler, &type_field.attribute_list)?;
            type_field_to_struct_field(context, handler, engines, type_field.value, attributes)
        })
        .collect::<Result<Vec<_>, _>>()?;

    if fields.iter().any(
        |field| matches!(&engines.te().get(field.type_argument.type_id), TypeInfo::Custom { call_path, ..} if call_path.suffix == item_struct.name),
    ) {
        errors.push(ConvertParseTreeError::RecursiveType { span: span.clone() });
    }

    // Make sure each struct field is declared once
    let mut names_of_fields = std::collections::HashSet::new();
    fields.iter().for_each(|v| {
        if !names_of_fields.insert(v.name.clone()) {
            errors.push(ConvertParseTreeError::DuplicateStructField {
                name: v.name.clone(),
                span: v.name.span(),
            });
        }
    });

    if let Some(emitted) = emit_all(handler, errors) {
        return Err(emitted);
    }

    let struct_declaration = StructDeclaration {
        name: item_struct.name,
        attributes,
        fields,
        type_parameters: generic_params_opt_to_type_parameters(
            context,
            handler,
            engines,
            item_struct.generics,
            item_struct.where_clause_opt,
        )?,
        visibility: pub_token_opt_to_visibility(item_struct.visibility),
        span,
    };
    Ok(struct_declaration)
}

fn item_enum_to_enum_declaration(
    context: &mut Context,
    handler: &Handler,
    engines: Engines<'_>,
    item_enum: ItemEnum,
    attributes: AttributesMap,
) -> Result<EnumDeclaration, ErrorEmitted> {
    let mut errors = Vec::new();
    let span = item_enum.span();
    let variants = item_enum
        .fields
        .into_inner()
        .into_iter()
        .enumerate()
        .map(|(tag, type_field)| {
            let attributes = item_attrs_to_map(context, handler, &type_field.attribute_list)?;
            type_field_to_enum_variant(context, handler, engines, type_field.value, attributes, tag)
        })
        .collect::<Result<Vec<_>, _>>()?;

    if variants.iter().any(|variant| {
       matches!(&engines.te().get(variant.type_argument.type_id), TypeInfo::Custom { call_path, ..} if call_path.suffix == item_enum.name)
    }) {
        errors.push(ConvertParseTreeError::RecursiveType { span: span.clone() });
    }

    // Make sure each enum variant is declared once
    let mut names_of_variants = std::collections::HashSet::new();
    variants.iter().for_each(|v| {
        if !names_of_variants.insert(v.name.clone()) {
            errors.push(ConvertParseTreeError::DuplicateEnumVariant {
                name: v.name.clone(),
                span: v.name.span(),
            });
        }
    });

    if let Some(emitted) = emit_all(handler, errors) {
        return Err(emitted);
    }

    let enum_declaration = EnumDeclaration {
        name: item_enum.name,
        type_parameters: generic_params_opt_to_type_parameters(
            context,
            handler,
            engines,
            item_enum.generics,
            item_enum.where_clause_opt,
        )?,
        variants,
        span,
        visibility: pub_token_opt_to_visibility(item_enum.visibility),
        attributes,
    };
    Ok(enum_declaration)
}

fn item_fn_to_function_declaration(
    context: &mut Context,
    handler: &Handler,
    engines: Engines<'_>,
    item_fn: ItemFn,
    attributes: AttributesMap,
) -> Result<FunctionDeclaration, ErrorEmitted> {
    let span = item_fn.span();
<<<<<<< HEAD
    let return_type_span = match &item_fn.fn_signature.return_type {
        Some((_right_arrow_token, ty)) => ty.span(),
        None => Span::implicit_fn_return(item_fn.body.span.clone()),
=======
    let return_type = match item_fn.fn_signature.return_type_opt {
        Some((_right_arrow, ty)) => ty_to_type_argument(context, handler, engines, ty)?,
        None => {
            let type_id = engines
                .te()
                .insert(engines.de(), TypeInfo::Tuple(Vec::new()));
            TypeArgument {
                type_id,
                initial_type_id: type_id,
                span: item_fn.fn_signature.span(),
                call_path_tree: None,
            }
        }
>>>>>>> 49eae2dd
    };
    Ok(FunctionDeclaration {
        purity: get_attributed_purity(context, handler, &attributes)?,
        attributes,
        name: item_fn.fn_signature.name,
        visibility: pub_token_opt_to_visibility(item_fn.fn_signature.visibility),
        body: braced_code_block_contents_to_code_block(context, handler, engines, item_fn.body)?,
        parameters: fn_args_to_function_parameters(
            context,
            handler,
            engines,
            item_fn.fn_signature.arguments.into_inner(),
        )?,
        span,
        return_type,
        type_parameters: generic_params_opt_to_type_parameters(
            context,
            handler,
            engines,
            item_fn.fn_signature.generics,
            item_fn.fn_signature.where_clause_opt.clone(),
        )?,
        where_clause: item_fn
            .fn_signature
            .where_clause_opt
            .map(|where_clause| {
                where_clause_to_trait_constraints(context, handler, engines, where_clause)
            })
            .transpose()?
            .unwrap_or(vec![]),
    })
}

fn get_attributed_purity(
    _context: &mut Context,
    handler: &Handler,
    attributes: &AttributesMap,
) -> Result<Purity, ErrorEmitted> {
    let mut purity = Purity::Pure;
    let mut add_impurity = |new_impurity, counter_impurity| {
        if purity == Purity::Pure {
            purity = new_impurity;
        } else if purity == counter_impurity {
            purity = Purity::ReadsWrites;
        }
    };
    match attributes.get(&AttributeKind::Storage) {
        Some(attrs) if !attrs.is_empty() => {
            for arg in attrs.iter().flat_map(|attr| &attr.args) {
                match arg.as_str() {
                    STORAGE_PURITY_READ_NAME => add_impurity(Purity::Reads, Purity::Writes),
                    STORAGE_PURITY_WRITE_NAME => add_impurity(Purity::Writes, Purity::Reads),
                    _otherwise => {
                        let error = ConvertParseTreeError::InvalidAttributeArgument {
                            attribute: "storage".to_owned(),
                            span: arg.span(),
                        };
                        return Err(handler.emit_err(error.into()));
                    }
                }
            }
            Ok(purity)
        }
        _otherwise => Ok(Purity::Pure),
    }
}

fn where_clause_to_trait_constraints(
    context: &mut Context,
    handler: &Handler,
    engines: Engines<'_>,
    where_clause: WhereClause,
) -> Result<Vec<(Ident, Vec<TraitConstraint>)>, ErrorEmitted> {
    where_clause
        .bounds
        .into_iter()
        .map(|bound| {
            Ok((
                bound.ty_name,
                traits_to_trait_constraints(context, handler, engines, bound.bounds)?,
            ))
        })
        .collect()
}

fn item_trait_to_trait_declaration(
    context: &mut Context,
    handler: &Handler,
    engines: Engines<'_>,
    item_trait: ItemTrait,
    attributes: AttributesMap,
) -> Result<TraitDeclaration, ErrorEmitted> {
    let span = item_trait.span();
    let type_parameters = generic_params_opt_to_type_parameters(
        context,
        handler,
        engines,
        item_trait.generics,
        item_trait.where_clause_opt,
    )?;
    let interface_surface = item_trait
        .trait_items
        .into_inner()
        .into_iter()
        .map(|(annotated, _)| {
            let attributes = item_attrs_to_map(context, handler, &annotated.attribute_list)?;
            match annotated.value {
                ItemTraitItem::Fn(fn_sig) => {
                    fn_signature_to_trait_fn(context, handler, engines, fn_sig, attributes)
                        .map(TraitItem::TraitFn)
                }
            }
        })
        .collect::<Result<_, _>>()?;
    let methods = match item_trait.trait_defs_opt {
        None => Vec::new(),
        Some(trait_defs) => trait_defs
            .into_inner()
            .into_iter()
            .map(|item_fn| {
                let attributes = item_attrs_to_map(context, handler, &item_fn.attribute_list)?;
                item_fn_to_function_declaration(
                    context,
                    handler,
                    engines,
                    item_fn.value,
                    attributes,
                )
            })
            .collect::<Result<_, _>>()?,
    };
    let supertraits = match item_trait.super_traits {
        None => Vec::new(),
        Some((_colon_token, traits)) => traits_to_supertraits(context, handler, traits)?,
    };
    let visibility = pub_token_opt_to_visibility(item_trait.visibility);
    Ok(TraitDeclaration {
        name: item_trait.name,
        type_parameters,
        interface_surface,
        methods,
        supertraits,
        visibility,
        attributes,
        span,
    })
}

fn item_impl_to_declaration(
    context: &mut Context,
    handler: &Handler,
    engines: Engines<'_>,
    item_impl: ItemImpl,
) -> Result<Declaration, ErrorEmitted> {
    let block_span = item_impl.span();
    let implementing_for = ty_to_type_argument(context, handler, engines, item_impl.ty)?;
    let items = item_impl
        .contents
        .into_inner()
        .into_iter()
        .map(|item| {
            let attributes = item_attrs_to_map(context, handler, &item.attribute_list)?;
            match item.value {
                sway_ast::ItemImplItem::Fn(fn_item) => {
                    item_fn_to_function_declaration(context, handler, engines, fn_item, attributes)
                        .map(ImplItem::Fn)
                }
            }
        })
        .collect::<Result<_, _>>()?;

    let impl_type_parameters = generic_params_opt_to_type_parameters(
        context,
        handler,
        engines,
        item_impl.generic_params_opt,
        item_impl.where_clause_opt,
    )?;

    match item_impl.trait_opt {
        Some((path_type, _)) => {
            let (trait_name, trait_type_arguments) =
                path_type_to_call_path_and_type_arguments(context, handler, engines, path_type)?;
            let impl_trait = ImplTrait {
                impl_type_parameters,
                trait_name,
                trait_type_arguments,
                implementing_for,
                items,
                block_span,
            };
            Ok(Declaration::ImplTrait(impl_trait))
        }
        None => match engines.te().get(implementing_for.type_id) {
            TypeInfo::Contract => Err(handler
                .emit_err(ConvertParseTreeError::SelfImplForContract { span: block_span }.into())),
            _ => {
                let impl_self = ImplSelf {
                    implementing_for,
                    impl_type_parameters,
                    items,
                    block_span,
                };
                Ok(Declaration::ImplSelf(impl_self))
            }
        },
    }
}

fn path_type_to_call_path_and_type_arguments(
    context: &mut Context,
    handler: &Handler,
    engines: Engines<'_>,
    path_type: PathType,
) -> Result<(CallPath, Vec<TypeArgument>), ErrorEmitted> {
    let root_opt = path_type.root_opt.clone();
    let (prefixes, suffix) = path_type_to_prefixes_and_suffix(context, handler, path_type)?;

    let call_path = CallPath {
        prefixes,
        suffix: suffix.name,
        is_absolute: path_root_opt_to_bool(context, handler, root_opt)?,
    };

    let ty_args = match suffix.generics_opt {
        Some((_, generic_args)) => {
            generic_args_to_type_arguments(context, handler, engines, generic_args)?
        }
        None => vec![],
    };

    Ok((call_path, ty_args))
}

fn item_abi_to_abi_declaration(
    context: &mut Context,
    handler: &Handler,
    engines: Engines<'_>,
    item_abi: ItemAbi,
    attributes: AttributesMap,
) -> Result<AbiDeclaration, ErrorEmitted> {
    let span = item_abi.span();
    Ok(AbiDeclaration {
        name: item_abi.name,
        interface_surface: {
            item_abi
                .abi_items
                .into_inner()
                .into_iter()
                .map(|(annotated, _)| {
                    let attributes =
                        item_attrs_to_map(context, handler, &annotated.attribute_list)?;
                    match annotated.value {
                        ItemTraitItem::Fn(fn_signature) => {
                            let trait_fn = fn_signature_to_trait_fn(
                                context,
                                handler,
                                engines,
                                fn_signature,
                                attributes,
                            )?;
                            error_if_self_param_is_not_allowed(
                                context,
                                handler,
                                engines,
                                &trait_fn.parameters,
                                "an ABI method signature",
                            )?;
                            Ok(TraitItem::TraitFn(trait_fn))
                        }
                    }
                })
                .collect::<Result<_, _>>()?
        },
        supertraits: match item_abi.super_traits {
            None => Vec::new(),
            Some((_colon_token, traits)) => traits_to_supertraits(context, handler, traits)?,
        },
        methods: match item_abi.abi_defs_opt {
            None => Vec::new(),
            Some(abi_defs) => abi_defs
                .into_inner()
                .into_iter()
                .map(|item_fn| {
                    let attributes = item_attrs_to_map(context, handler, &item_fn.attribute_list)?;
                    let function_declaration = item_fn_to_function_declaration(
                        context,
                        handler,
                        engines,
                        item_fn.value,
                        attributes,
                    )?;
                    error_if_self_param_is_not_allowed(
                        context,
                        handler,
                        engines,
                        &function_declaration.parameters,
                        "a method provided by ABI",
                    )?;
                    Ok(function_declaration)
                })
                .collect::<Result<_, _>>()?,
        },
        span,
        attributes,
    })
}

pub(crate) fn item_const_to_constant_declaration(
    context: &mut Context,
    handler: &Handler,
    engines: Engines<'_>,
    item_const: ItemConst,
    attributes: AttributesMap,
    is_root: bool,
) -> Result<ConstantDeclaration, ErrorEmitted> {
    let span = item_const.span();

    let type_ascription = match item_const.ty_opt {
        Some((_colon_token, ty)) => ty_to_type_argument(context, handler, engines, ty)?,
        None => engines.te().insert(engines.de(), TypeInfo::Unknown).into(),
    };

    let expr = match item_const.expr_opt {
        Some(expr) => Some(expr_to_expression(context, handler, engines, expr)?),
        None => {
            if is_root {
                let err = ConvertParseTreeError::ConstantRequiresExpression { span: span.clone() };
                if let Some(errors) = emit_all(handler, vec![err]) {
                    return Err(errors);
                }
            }
            None
        }
    };

    Ok(ConstantDeclaration {
        name: item_const.name,
        type_ascription,
        value: expr,
        visibility: pub_token_opt_to_visibility(item_const.visibility),
        is_configurable: false,
        attributes,
        span,
    })
}

fn item_storage_to_storage_declaration(
    context: &mut Context,
    handler: &Handler,
    engines: Engines<'_>,
    item_storage: ItemStorage,
    attributes: AttributesMap,
) -> Result<StorageDeclaration, ErrorEmitted> {
    let mut errors = Vec::new();
    let span = item_storage.span();
    let fields: Vec<StorageField> = item_storage
        .fields
        .into_inner()
        .into_iter()
        .map(|storage_field| {
            let attributes = item_attrs_to_map(context, handler, &storage_field.attribute_list)?;
            storage_field_to_storage_field(
                context,
                handler,
                engines,
                storage_field.value,
                attributes,
            )
        })
        .collect::<Result<_, _>>()?;

    // Make sure each storage field is declared once
    let mut names_of_fields = std::collections::HashSet::new();
    fields.iter().for_each(|v| {
        if !names_of_fields.insert(v.name.clone()) {
            errors.push(ConvertParseTreeError::DuplicateStorageField {
                name: v.name.clone(),
                span: v.name.span(),
            });
        }
    });

    if let Some(errors) = emit_all(handler, errors) {
        return Err(errors);
    }

    let storage_declaration = StorageDeclaration {
        attributes,
        span,
        fields,
    };
    Ok(storage_declaration)
}

fn item_configurable_to_constant_declarations(
    context: &mut Context,
    handler: &Handler,
    engines: Engines<'_>,
    item_configurable: ItemConfigurable,
    _attributes: AttributesMap,
) -> Result<Vec<ConstantDeclaration>, ErrorEmitted> {
    let mut errors = Vec::new();

    if context.module_has_configurable_block() {
        errors.push(ConvertParseTreeError::MultipleConfigurableBlocksInModule {
            span: item_configurable.span(),
        });
    }

    let declarations: Vec<ConstantDeclaration> = item_configurable
        .fields
        .into_inner()
        .into_iter()
        .map(|configurable_field| {
            let attributes =
                item_attrs_to_map(context, handler, &configurable_field.attribute_list)?;
            configurable_field_to_constant_declaration(
                context,
                handler,
                engines,
                configurable_field.value,
                attributes,
            )
        })
        .collect::<Result<_, _>>()?;

    // Make sure each configurable is declared once
    let mut names_of_declarations = std::collections::HashSet::new();
    declarations.iter().for_each(|v| {
        if !names_of_declarations.insert(v.name.clone()) {
            errors.push(ConvertParseTreeError::DuplicateConfigurable {
                name: v.name.clone(),
                span: v.name.span(),
            });
        }
    });

    if let Some(errors) = emit_all(handler, errors) {
        return Err(errors);
    }

    context.set_module_has_configurable_block(true);

    Ok(declarations)
}

fn type_field_to_struct_field(
    context: &mut Context,
    handler: &Handler,
    engines: Engines<'_>,
    type_field: TypeField,
    attributes: AttributesMap,
) -> Result<StructField, ErrorEmitted> {
    let span = type_field.span();
    let struct_field = StructField {
        name: type_field.name,
        attributes,
        type_argument: ty_to_type_argument(context, handler, engines, type_field.ty)?,
        span,
    };
    Ok(struct_field)
}

fn generic_params_opt_to_type_parameters(
    context: &mut Context,
    handler: &Handler,
    engines: Engines<'_>,
    generic_params_opt: Option<GenericParams>,
    where_clause_opt: Option<WhereClause>,
) -> Result<Vec<TypeParameter>, ErrorEmitted> {
    let type_engine = engines.te();
    let decl_engine = engines.de();

    let trait_constraints = match where_clause_opt {
        Some(where_clause) => where_clause
            .bounds
            .into_iter()
            .map(|where_bound| (where_bound.ty_name, where_bound.bounds))
            .collect::<Vec<_>>(),
        None => Vec::new(),
    };

    let mut params = match generic_params_opt {
        Some(generic_params) => generic_params
            .parameters
            .into_inner()
            .into_iter()
            .map(|ident| {
                let custom_type = type_engine.insert(
                    decl_engine,
                    TypeInfo::Custom {
                        call_path: ident.clone().into(),
                        type_arguments: None,
                    },
                );
                TypeParameter {
                    type_id: custom_type,
                    initial_type_id: custom_type,
                    name_ident: ident,
                    trait_constraints: Vec::new(),
                    trait_constraints_span: Span::dummy(),
                }
            })
            .collect::<Vec<_>>(),
        None => Vec::new(),
    };

    let mut errors = Vec::new();
    for (ty_name, bounds) in trait_constraints.into_iter() {
        let param_to_edit = match params
            .iter_mut()
            .find(|TypeParameter { name_ident, .. }| name_ident.as_str() == ty_name.as_str())
        {
            Some(o) => o,
            None => {
                errors.push(ConvertParseTreeError::ConstrainedNonExistentType {
                    ty_name: ty_name.clone(),
                    span: ty_name.span().clone(),
                });
                continue;
            }
        };

        param_to_edit.trait_constraints_span = Span::join(ty_name.span(), bounds.span());

        param_to_edit
            .trait_constraints
            .extend(traits_to_trait_constraints(
                context, handler, engines, bounds,
            )?);
    }
    if let Some(errors) = emit_all(handler, errors) {
        return Err(errors);
    }

    Ok(params)
}

fn pub_token_opt_to_visibility(pub_token_opt: Option<PubToken>) -> Visibility {
    match pub_token_opt {
        Some(..) => Visibility::Public,
        None => Visibility::Private,
    }
}

fn type_field_to_enum_variant(
    context: &mut Context,
    handler: &Handler,
    engines: Engines<'_>,
    type_field: TypeField,
    attributes: AttributesMap,
    tag: usize,
) -> Result<EnumVariant, ErrorEmitted> {
    let span = type_field.span();

    let enum_variant = EnumVariant {
        name: type_field.name,
        attributes,
        type_argument: ty_to_type_argument(context, handler, engines, type_field.ty)?,
        tag,
        span,
    };
    Ok(enum_variant)
}

fn braced_code_block_contents_to_code_block(
    context: &mut Context,
    handler: &Handler,
    engines: Engines<'_>,
    braced_code_block_contents: Braces<CodeBlockContents>,
) -> Result<CodeBlock, ErrorEmitted> {
    let whole_block_span = braced_code_block_contents.span();
    let code_block_contents = braced_code_block_contents.into_inner();
    let contents = {
        let mut contents = Vec::new();
        for statement in code_block_contents.statements {
            let ast_nodes = statement_to_ast_nodes(context, handler, engines, statement)?;
            contents.extend(ast_nodes);
        }
        if let Some(expr) = code_block_contents.final_expr_opt {
            let final_ast_node = expr_to_ast_node(context, handler, engines, *expr, false)?;
            contents.push(final_ast_node);
        }
        contents
    };
    Ok(CodeBlock {
        contents,
        whole_block_span,
    })
}

fn fn_args_to_function_parameters(
    context: &mut Context,
    handler: &Handler,
    engines: Engines<'_>,
    fn_args: FnArgs,
) -> Result<Vec<FunctionParameter>, ErrorEmitted> {
    let function_parameters = match fn_args {
        FnArgs::Static(args) => args
            .into_iter()
            .map(|fn_arg| fn_arg_to_function_parameter(context, handler, engines, fn_arg))
            .collect::<Result<_, _>>()?,
        FnArgs::NonStatic {
            self_token,
            ref_self,
            mutable_self,
            args_opt,
        } => {
            let mutability_span = match (&ref_self, &mutable_self) {
                (None, None) => Span::dummy(),
                (None, Some(mutable)) => mutable.span(),
                (Some(reference), None) => reference.span(),
                (Some(reference), Some(mutable)) => Span::join(reference.span(), mutable.span()),
            };
            let type_id = engines.te().insert(engines.de(), TypeInfo::SelfType);
            let mut function_parameters = vec![FunctionParameter {
                name: Ident::new(self_token.span()),
                is_reference: ref_self.is_some(),
                is_mutable: mutable_self.is_some(),
                mutability_span,
                type_argument: TypeArgument {
                    type_id,
                    initial_type_id: type_id,
                    span: self_token.span(),
                    call_path_tree: None,
                },
            }];
            if let Some((_comma_token, args)) = args_opt {
                for arg in args {
                    let function_parameter =
                        fn_arg_to_function_parameter(context, handler, engines, arg)?;
                    function_parameters.push(function_parameter);
                }
            }
            function_parameters
        }
    };

    let mut unique_params = HashSet::<Ident>::default();
    for fn_param in &function_parameters {
        let already_used = !unique_params.insert(fn_param.name.clone());
        if already_used {
            let error = ConvertParseTreeError::DuplicateParameterIdentifier {
                name: fn_param.name.clone(),
                span: fn_param.name.span(),
            };
            return Err(handler.emit_err(error.into()));
        }
    }

    Ok(function_parameters)
}

pub(crate) fn type_name_to_type_info_opt(name: &Ident) -> Option<TypeInfo> {
    match name.as_str() {
        "u8" => Some(TypeInfo::UnsignedInteger(IntegerBits::Eight)),
        "u16" => Some(TypeInfo::UnsignedInteger(IntegerBits::Sixteen)),
        "u32" => Some(TypeInfo::UnsignedInteger(IntegerBits::ThirtyTwo)),
        "u64" => Some(TypeInfo::UnsignedInteger(IntegerBits::SixtyFour)),
        "bool" => Some(TypeInfo::Boolean),
        "unit" => Some(TypeInfo::Tuple(Vec::new())),
        "b256" => Some(TypeInfo::B256),
        "raw_ptr" => Some(TypeInfo::RawUntypedPtr),
        "raw_slice" => Some(TypeInfo::RawUntypedSlice),
        "Self" | "self" => Some(TypeInfo::SelfType),
        "Contract" => Some(TypeInfo::Contract),
        _other => None,
    }
}

fn ty_to_type_info(
    context: &mut Context,
    handler: &Handler,
    engines: Engines<'_>,
    ty: Ty,
) -> Result<TypeInfo, ErrorEmitted> {
    let type_info = match ty {
        Ty::Path(path_type) => path_type_to_type_info(context, handler, engines, path_type)?,
        Ty::Tuple(parenthesized_ty_tuple_descriptor) => {
            TypeInfo::Tuple(ty_tuple_descriptor_to_type_arguments(
                context,
                handler,
                engines,
                parenthesized_ty_tuple_descriptor.into_inner(),
            )?)
        }
        Ty::Array(bracketed_ty_array_descriptor) => {
            let ty_array_descriptor = bracketed_ty_array_descriptor.into_inner();
            TypeInfo::Array(
                ty_to_type_argument(context, handler, engines, *ty_array_descriptor.ty)?,
                expr_to_length(context, handler, *ty_array_descriptor.length)?,
            )
        }
        Ty::Str { length, .. } => {
            TypeInfo::Str(expr_to_length(context, handler, *length.into_inner())?)
        }
        Ty::Infer { .. } => TypeInfo::Unknown,
    };
    Ok(type_info)
}

fn path_type_to_prefixes_and_suffix(
    context: &mut Context,
    handler: &Handler,
    PathType {
        root_opt: _,
        prefix,
        mut suffix,
    }: PathType,
) -> Result<(Vec<Ident>, PathTypeSegment), ErrorEmitted> {
    Ok(match suffix.pop() {
        None => (Vec::new(), prefix),
        Some((_, last)) => {
            // Gather the idents of the prefix, i.e. all segments but the last one.
            let mut before = Vec::with_capacity(suffix.len() + 1);
            before.push(path_type_segment_to_ident(context, handler, prefix)?);
            for (_, seg) in suffix {
                before.push(path_type_segment_to_ident(context, handler, seg)?);
            }
            (before, last)
        }
    })
}

fn ty_to_call_path_tree(
    context: &mut Context,
    handler: &Handler,
    ty: Ty,
) -> Result<Option<CallPathTree>, ErrorEmitted> {
    if let Ty::Path(path_type) = ty {
        let root_opt = path_type.root_opt.clone();
        let (prefixes, suffix) = path_type_to_prefixes_and_suffix(context, handler, path_type)?;

        let children = if let Some((_, generic_args)) = suffix.generics_opt {
            generic_args
                .parameters
                .inner
                .into_iter()
                .filter_map(|ty| ty_to_call_path_tree(context, handler, ty).transpose())
                .collect::<Result<Vec<_>, _>>()?
        } else {
            vec![]
        };

        let call_path = CallPath {
            prefixes,
            suffix: suffix.name,
            is_absolute: path_root_opt_to_bool(context, handler, root_opt)?,
        };

        Ok(Some(CallPathTree {
            call_path,
            children,
        }))
    } else {
        Ok(None)
    }
}

fn ty_to_type_argument(
    context: &mut Context,
    handler: &Handler,
    engines: Engines<'_>,
    ty: Ty,
) -> Result<TypeArgument, ErrorEmitted> {
    let type_engine = engines.te();
    let decl_engine = engines.de();
    let span = ty.span();
    let call_path_tree = ty_to_call_path_tree(context, handler, ty.clone())?;
    let initial_type_id =
        type_engine.insert(decl_engine, ty_to_type_info(context, handler, engines, ty)?);

    let type_argument = TypeArgument {
        type_id: initial_type_id,
        initial_type_id,
        call_path_tree,
        span,
    };
    Ok(type_argument)
}

fn fn_signature_to_trait_fn(
    context: &mut Context,
    handler: &Handler,
    engines: Engines<'_>,
    fn_signature: FnSignature,
    attributes: AttributesMap,
) -> Result<TraitFn, ErrorEmitted> {
    let return_type_span = match &fn_signature.return_type {
        Some((_right_arrow_token, ty)) => ty.span(),
        None => Span::dummy(),
    };
    let trait_fn = TraitFn {
        name: fn_signature.name,
        purity: get_attributed_purity(context, handler, &attributes)?,
        attributes,
        parameters: fn_args_to_function_parameters(
            context,
            handler,
            engines,
            fn_signature.arguments.into_inner(),
        )?,
        return_type: match fn_signature.return_type_opt {
            Some((_right_arrow_token, ty)) => ty_to_type_info(context, handler, engines, ty)?,
            None => TypeInfo::Tuple(Vec::new()),
        },
        return_type_span,
    };
    Ok(trait_fn)
}

fn traits_to_trait_constraints(
    context: &mut Context,
    handler: &Handler,
    engines: Engines<'_>,
    traits: Traits,
) -> Result<Vec<TraitConstraint>, ErrorEmitted> {
    let mut parsed_traits = vec![path_type_to_call_path_and_type_arguments(
        context,
        handler,
        engines,
        traits.prefix,
    )?];
    for (_add_token, suffix) in traits.suffixes {
        let supertrait =
            path_type_to_call_path_and_type_arguments(context, handler, engines, suffix)?;
        parsed_traits.push(supertrait);
    }
    Ok(parsed_traits
        .into_iter()
        .map(|(trait_name, type_arguments)| TraitConstraint {
            trait_name,
            type_arguments,
        })
        .collect())
}

fn traits_to_supertraits(
    context: &mut Context,
    handler: &Handler,
    traits: Traits,
) -> Result<Vec<Supertrait>, ErrorEmitted> {
    let mut supertraits = vec![path_type_to_supertrait(context, handler, traits.prefix)?];
    for (_add_token, suffix) in traits.suffixes {
        let supertrait = path_type_to_supertrait(context, handler, suffix)?;
        supertraits.push(supertrait);
    }
    Ok(supertraits)
}

fn path_type_to_call_path(
    context: &mut Context,
    handler: &Handler,
    path_type: PathType,
) -> Result<CallPath, ErrorEmitted> {
    let PathType {
        root_opt,
        prefix,
        mut suffix,
    } = path_type;
    let is_absolute = path_root_opt_to_bool(context, handler, root_opt)?;
    let call_path = match suffix.pop() {
        Some((_double_colon_token, call_path_suffix)) => {
            let mut prefixes = vec![path_type_segment_to_ident(context, handler, prefix)?];
            for (_double_colon_token, call_path_prefix) in suffix {
                let ident = path_type_segment_to_ident(context, handler, call_path_prefix)?;
                prefixes.push(ident);
            }
            CallPath {
                prefixes,
                suffix: path_type_segment_to_ident(context, handler, call_path_suffix)?,
                is_absolute,
            }
        }
        None => CallPath {
            prefixes: Vec::new(),
            suffix: path_type_segment_to_ident(context, handler, prefix)?,
            is_absolute,
        },
    };
    Ok(call_path)
}

fn expr_to_ast_node(
    context: &mut Context,
    handler: &Handler,
    engines: Engines<'_>,
    expr: Expr,
    is_statement: bool,
) -> Result<AstNode, ErrorEmitted> {
    let span = expr.span();
    let ast_node = {
        let expression = expr_to_expression(context, handler, engines, expr)?;
        if !is_statement {
            AstNode {
                content: AstNodeContent::ImplicitReturnExpression(expression),
                span,
            }
        } else {
            AstNode {
                content: AstNodeContent::Expression(expression),
                span,
            }
        }
    };
    Ok(ast_node)
}

fn abi_cast_args_to_abi_cast_expression(
    context: &mut Context,
    handler: &Handler,
    engines: Engines<'_>,
    args: Parens<AbiCastArgs>,
) -> Result<Box<AbiCastExpression>, ErrorEmitted> {
    let AbiCastArgs { name, address, .. } = args.into_inner();
    let abi_name = path_type_to_call_path(context, handler, name)?;
    let address = Box::new(expr_to_expression(context, handler, engines, *address)?);
    Ok(Box::new(AbiCastExpression { abi_name, address }))
}

fn struct_path_and_fields_to_struct_expression(
    context: &mut Context,
    handler: &Handler,
    engines: Engines<'_>,
    path: PathExpr,
    fields: Braces<Punctuated<ExprStructField, CommaToken>>,
) -> Result<Box<StructExpression>, ErrorEmitted> {
    let call_path_binding = path_expr_to_call_path_binding(context, handler, engines, path)?;
    let fields = {
        fields
            .into_inner()
            .into_iter()
            .map(|expr_struct_field| {
                expr_struct_field_to_struct_expression_field(
                    context,
                    handler,
                    engines,
                    expr_struct_field,
                )
            })
            .collect::<Result<_, _>>()?
    };
    Ok(Box::new(StructExpression {
        call_path_binding,
        fields,
    }))
}

fn method_call_fields_to_method_application_expression(
    context: &mut Context,
    handler: &Handler,
    engines: Engines<'_>,
    target: Box<Expr>,
    path_seg: PathExprSegment,
    contract_args_opt: Option<Braces<Punctuated<ExprStructField, CommaToken>>>,
    args: Parens<Punctuated<Expr, CommaToken>>,
) -> Result<Box<MethodApplicationExpression>, ErrorEmitted> {
    let (method_name, type_arguments) =
        path_expr_segment_to_ident_or_type_argument(context, handler, engines, path_seg)?;

    let span = match &*type_arguments {
        [] => method_name.span(),
        [.., last] => Span::join(method_name.span(), last.span.clone()),
    };

    let method_name_binding = TypeBinding {
        inner: MethodName::FromModule { method_name },
        type_arguments: TypeArgs::Regular(type_arguments),
        span,
    };
    let contract_call_params = match contract_args_opt {
        None => Vec::new(),
        Some(contract_args) => contract_args
            .into_inner()
            .into_iter()
            .map(|expr_struct_field| {
                expr_struct_field_to_struct_expression_field(
                    context,
                    handler,
                    engines,
                    expr_struct_field,
                )
            })
            .collect::<Result<_, _>>()?,
    };
    let arguments = iter::once(*target)
        .chain(args.into_inner().into_iter())
        .map(|expr| expr_to_expression(context, handler, engines, expr))
        .collect::<Result<_, _>>()?;
    Ok(Box::new(MethodApplicationExpression {
        method_name_binding,
        contract_call_params,
        arguments,
    }))
}

fn expr_func_app_to_expression_kind(
    context: &mut Context,
    handler: &Handler,
    engines: Engines<'_>,
    func: Box<Expr>,
    args: Parens<Punctuated<Expr, CommaToken>>,
) -> Result<ExpressionKind, ErrorEmitted> {
    let span = Span::join(func.span(), args.span());

    // For now, the callee has to be a path to a function.
    let PathExpr {
        root_opt,
        prefix,
        mut suffix,
        ..
    } = match *func {
        Expr::Path(path_expr) => path_expr,
        Expr::Error(_) => {
            // FIXME we can do better here and return function application expression here
            // if there are no parsing errors in the arguments
            return Ok(ExpressionKind::Error(Box::new([span])));
        }
        _ => {
            let error = ConvertParseTreeError::FunctionArbitraryExpression { span: func.span() };
            return Err(handler.emit_err(error.into()));
        }
    };

    let is_absolute = path_root_opt_to_bool(context, handler, root_opt)?;

    let convert_ty_args = |context: &mut Context, generics_opt: Option<(_, GenericArgs)>| {
        Ok(match generics_opt {
            Some((_, generic_args)) => {
                let span = generic_args.span();
                let ty_args =
                    generic_args_to_type_arguments(context, handler, engines, generic_args)?;
                (ty_args, Some(span))
            }
            None => <_>::default(),
        })
    };

    let (prefixes, last, call_seg) = match suffix.pop() {
        None => (Vec::new(), None, prefix),
        Some((_, call_path_suffix)) => {
            // Gather the idents of the prefix, i.e. all segments but the last one.
            let mut last = prefix;
            let mut prefix = Vec::with_capacity(suffix.len());
            for (_, seg) in suffix {
                prefix.push(path_expr_segment_to_ident(context, handler, &last)?);
                last = seg;
            }
            (prefix, Some(last), call_path_suffix)
        }
    };

    let arguments = args
        .into_inner()
        .into_iter()
        .map(|expr| expr_to_expression(context, handler, engines, expr))
        .collect::<Result<_, _>>()?;

    let name_args_span = |start, end: Option<_>| match end {
        Some(end) => Span::join(start, end),
        None => start,
    };

    let (type_arguments, type_arguments_span) = convert_ty_args(context, call_seg.generics_opt)?;

    // Route intrinsic calls to different AST node.
    match Intrinsic::try_from_str(call_seg.name.as_str()) {
        Some(intrinsic) if last.is_none() && !is_absolute => {
            return Ok(ExpressionKind::IntrinsicFunction(
                IntrinsicFunctionExpression {
                    name: call_seg.name,
                    kind_binding: TypeBinding {
                        inner: intrinsic,
                        type_arguments: TypeArgs::Regular(type_arguments),
                        span: name_args_span(span, type_arguments_span),
                    },
                    arguments,
                },
            ));
        }
        _ => {}
    }

    // Only `foo(args)`? It's a simple function call and not delineated / ambiguous.
    let last = match last {
        Some(last) => last,
        None => {
            let call_path = CallPath {
                prefixes,
                suffix: call_seg.name,
                is_absolute,
            };
            let span = match type_arguments_span {
                Some(span) => Span::join(call_path.span(), span),
                None => call_path.span(),
            };
            let call_path_binding = TypeBinding {
                inner: call_path,
                type_arguments: TypeArgs::Regular(type_arguments),
                span,
            };
            return Ok(ExpressionKind::FunctionApplication(Box::new(
                FunctionApplicationExpression {
                    call_path_binding,
                    arguments,
                },
            )));
        }
    };

    // Ambiguous call. Could be a method call or a normal function call.
    // We don't know until type checking what `last` refers to, so let's defer.
    let (last_ty_args, last_ty_args_span) = convert_ty_args(context, last.generics_opt)?;
    let before = TypeBinding {
        span: name_args_span(last.name.span(), last_ty_args_span),
        inner: last.name,
        type_arguments: TypeArgs::Regular(last_ty_args),
    };
    let suffix = AmbiguousSuffix {
        before,
        suffix: call_seg.name,
    };
    let call_path = CallPath {
        prefixes,
        suffix,
        is_absolute,
    };
    let call_path_binding = TypeBinding {
        span: name_args_span(call_path.span(), type_arguments_span),
        inner: call_path,
        type_arguments: TypeArgs::Regular(type_arguments),
    };
    Ok(ExpressionKind::AmbiguousPathExpression(Box::new(
        AmbiguousPathExpression {
            args: arguments,
            call_path_binding,
        },
    )))
}

fn expr_to_expression(
    context: &mut Context,
    handler: &Handler,
    engines: Engines<'_>,
    expr: Expr,
) -> Result<Expression, ErrorEmitted> {
    let span = expr.span();
    let expression = match expr {
        Expr::Error(part_spans) => Expression {
            kind: ExpressionKind::Error(part_spans),
            span,
        },
        Expr::Path(path_expr) => path_expr_to_expression(context, handler, engines, path_expr)?,
        Expr::Literal(literal) => Expression {
            kind: ExpressionKind::Literal(literal_to_literal(context, handler, literal)?),
            span,
        },
        Expr::AbiCast { args, .. } => {
            let abi_cast_expression =
                abi_cast_args_to_abi_cast_expression(context, handler, engines, args)?;
            Expression {
                kind: ExpressionKind::AbiCast(abi_cast_expression),
                span,
            }
        }
        Expr::Struct { path, fields } => {
            let struct_expression = struct_path_and_fields_to_struct_expression(
                context, handler, engines, path, fields,
            )?;
            Expression {
                kind: ExpressionKind::Struct(struct_expression),
                span,
            }
        }
        Expr::Tuple(parenthesized_expr_tuple_descriptor) => {
            let fields = expr_tuple_descriptor_to_expressions(
                context,
                handler,
                engines,
                parenthesized_expr_tuple_descriptor.into_inner(),
            )?;
            Expression {
                kind: ExpressionKind::Tuple(fields),
                span,
            }
        }
        Expr::Parens(parens) => {
            expr_to_expression(context, handler, engines, *parens.into_inner())?
        }
        Expr::Block(braced_code_block_contents) => braced_code_block_contents_to_expression(
            context,
            handler,
            engines,
            braced_code_block_contents,
        )?,
        Expr::Array(bracketed_expr_array_descriptor) => {
            match bracketed_expr_array_descriptor.into_inner() {
                ExprArrayDescriptor::Sequence(exprs) => {
                    let contents = exprs
                        .into_iter()
                        .map(|expr| expr_to_expression(context, handler, engines, expr))
                        .collect::<Result<_, _>>()?;
                    let array_expression = ArrayExpression {
                        contents,
                        length_span: None,
                    };
                    Expression {
                        kind: ExpressionKind::Array(array_expression),
                        span,
                    }
                }
                ExprArrayDescriptor::Repeat { value, length, .. } => {
                    let expression = expr_to_expression(context, handler, engines, *value)?;
                    let length_span = length.span();
                    let length = expr_to_usize(context, handler, *length)?;
                    let contents = iter::repeat_with(|| expression.clone())
                        .take(length)
                        .collect();
                    let array_expression = ArrayExpression {
                        contents,
                        length_span: Some(length_span),
                    };
                    Expression {
                        kind: ExpressionKind::Array(array_expression),
                        span,
                    }
                }
            }
        }
        Expr::Asm(asm_block) => {
            let asm_expression = asm_block_to_asm_expression(context, handler, engines, asm_block)?;
            Expression {
                kind: ExpressionKind::Asm(asm_expression),
                span,
            }
        }
        Expr::Return { expr_opt, .. } => {
            let expression = match expr_opt {
                Some(expr) => expr_to_expression(context, handler, engines, *expr)?,
                None => Expression {
                    kind: ExpressionKind::Tuple(Vec::new()),
                    span: span.clone(),
                },
            };
            Expression {
                kind: ExpressionKind::Return(Box::new(expression)),
                span,
            }
        }
        Expr::If(if_expr) => if_expr_to_expression(context, handler, engines, if_expr)?,
        Expr::Match {
            value, branches, ..
        } => {
            let value = expr_to_expression(context, handler, engines, *value)?;
            let var_decl_span = value.span();

            // Generate a deterministic name for the variable returned by the match expression.
            let match_return_var_name = format!(
                "{}{}",
                MATCH_RETURN_VAR_NAME_PREFIX,
                context.next_match_expression_return_var_unique_suffix(),
            );
            let var_decl_name = Ident::new_with_override(
                Box::leak(match_return_var_name.into_boxed_str()),
                var_decl_span.clone(),
            );

            let var_decl_exp = Expression {
                kind: ExpressionKind::Variable(var_decl_name.clone()),
                span: var_decl_span,
            };
            let branches = {
                branches
                    .into_inner()
                    .into_iter()
                    .map(|match_branch| {
                        match_branch_to_match_branch(context, handler, engines, match_branch)
                    })
                    .collect::<Result<_, _>>()?
            };
            Expression {
                kind: ExpressionKind::CodeBlock(CodeBlock {
                    contents: vec![
                        AstNode {
                            content: AstNodeContent::Declaration(Declaration::VariableDeclaration(
                                VariableDeclaration {
                                    type_ascription: {
                                        let type_id =
                                            engines.te().insert(engines.de(), TypeInfo::Unknown);
                                        TypeArgument {
                                            type_id,
                                            initial_type_id: type_id,
                                            span: var_decl_name.span(),
                                            call_path_tree: None,
                                        }
                                    },
                                    name: var_decl_name,
                                    is_mutable: false,
                                    body: value,
                                },
                            )),
                            span: span.clone(),
                        },
                        AstNode {
                            content: AstNodeContent::ImplicitReturnExpression(Expression {
                                kind: ExpressionKind::Match(MatchExpression {
                                    value: Box::new(var_decl_exp),
                                    branches,
                                }),
                                span: span.clone(),
                            }),
                            span: span.clone(),
                        },
                    ],
                    whole_block_span: span.clone(),
                }),
                span,
            }
        }
        Expr::While {
            condition, block, ..
        } => Expression {
            kind: ExpressionKind::WhileLoop(WhileLoopExpression {
                condition: Box::new(expr_to_expression(context, handler, engines, *condition)?),
                body: braced_code_block_contents_to_code_block(context, handler, engines, block)?,
            }),
            span,
        },
        Expr::FuncApp { func, args } => {
            let kind = expr_func_app_to_expression_kind(context, handler, engines, func, args)?;
            Expression { kind, span }
        }
        Expr::Index { target, arg } => Expression {
            kind: ExpressionKind::ArrayIndex(ArrayIndexExpression {
                prefix: Box::new(expr_to_expression(context, handler, engines, *target)?),
                index: Box::new(expr_to_expression(
                    context,
                    handler,
                    engines,
                    *arg.into_inner(),
                )?),
            }),
            span,
        },
        Expr::MethodCall {
            target,
            path_seg,
            args,
            contract_args_opt,
            ..
        } => {
            let method_application_expression =
                method_call_fields_to_method_application_expression(
                    context,
                    handler,
                    engines,
                    target,
                    path_seg,
                    contract_args_opt,
                    args,
                )?;
            Expression {
                kind: ExpressionKind::MethodApplication(method_application_expression),
                span,
            }
        }
        Expr::FieldProjection { target, name, .. } => {
            // Walk through the `target` expressions until we find `storage.<...>`, if any.
            // For example, `storage.foo.bar` would result in `Some([foo, bar])`.
            let mut idents = vec![&name];
            let mut base = &*target;
            let storage_access_field_names = loop {
                match base {
                    // Parent is a projection itself, so check its parent.
                    Expr::FieldProjection { target, name, .. } => {
                        idents.push(name);
                        base = target;
                    }
                    // Parent is `storage`. We found what we were looking for.
                    Expr::Path(path_expr)
                        if path_expr.root_opt.is_none()
                            && path_expr.suffix.is_empty()
                            && path_expr.prefix.generics_opt.is_none()
                            && path_expr.prefix.name.as_str() == "storage" =>
                    {
                        break Some(idents)
                    }
                    // We'll never find `storage`, so stop here.
                    _ => break None,
                }
            };

            let kind = match storage_access_field_names {
                Some(field_names) => ExpressionKind::StorageAccess(StorageAccessExpression {
                    field_names: field_names.into_iter().rev().cloned().collect(),
                }),
                None => ExpressionKind::Subfield(SubfieldExpression {
                    prefix: Box::new(expr_to_expression(context, handler, engines, *target)?),
                    field_to_access: name,
                }),
            };
            Expression { kind, span }
        }
        Expr::TupleFieldProjection {
            target,
            field,
            field_span,
            ..
        } => Expression {
            kind: ExpressionKind::TupleIndex(TupleIndexExpression {
                prefix: Box::new(expr_to_expression(context, handler, engines, *target)?),
                index: match usize::try_from(field) {
                    Ok(index) => index,
                    Err(..) => {
                        let error =
                            ConvertParseTreeError::TupleIndexOutOfRange { span: field_span };
                        return Err(handler.emit_err(error.into()));
                    }
                },
                index_span: field_span,
            }),
            span,
        },
        Expr::Ref { ref_token, .. } => {
            let error = ConvertParseTreeError::RefExprNotYetSupported {
                span: ref_token.span(),
            };
            return Err(handler.emit_err(error.into()));
        }
        Expr::Deref { deref_token, .. } => {
            let error = ConvertParseTreeError::DerefExprNotYetSupported {
                span: deref_token.span(),
            };
            return Err(handler.emit_err(error.into()));
        }
        Expr::Not { bang_token, expr } => {
            let expr = expr_to_expression(context, handler, engines, *expr)?;
            op_call("not", bang_token.span(), span, &[expr])?
        }
        Expr::Pow {
            lhs,
            double_star_token,
            rhs,
        } => {
            let lhs = expr_to_expression(context, handler, engines, *lhs)?;
            let rhs = expr_to_expression(context, handler, engines, *rhs)?;
            op_call("pow", double_star_token.span(), span, &vec![lhs, rhs])?
        }
        Expr::Mul {
            lhs,
            star_token,
            rhs,
        } => {
            let lhs = expr_to_expression(context, handler, engines, *lhs)?;
            let rhs = expr_to_expression(context, handler, engines, *rhs)?;
            op_call("multiply", star_token.span(), span, &vec![lhs, rhs])?
        }
        Expr::Div {
            lhs,
            forward_slash_token,
            rhs,
        } => {
            let lhs = expr_to_expression(context, handler, engines, *lhs)?;
            let rhs = expr_to_expression(context, handler, engines, *rhs)?;
            op_call("divide", forward_slash_token.span(), span, &vec![lhs, rhs])?
        }
        Expr::Modulo {
            lhs,
            percent_token,
            rhs,
        } => {
            let lhs = expr_to_expression(context, handler, engines, *lhs)?;
            let rhs = expr_to_expression(context, handler, engines, *rhs)?;
            op_call("modulo", percent_token.span(), span, &vec![lhs, rhs])?
        }
        Expr::Add {
            lhs,
            add_token,
            rhs,
        } => {
            let lhs = expr_to_expression(context, handler, engines, *lhs)?;
            let rhs = expr_to_expression(context, handler, engines, *rhs)?;
            op_call("add", add_token.span(), span, &vec![lhs, rhs])?
        }
        Expr::Sub {
            lhs,
            sub_token,
            rhs,
        } => {
            let lhs = expr_to_expression(context, handler, engines, *lhs)?;
            let rhs = expr_to_expression(context, handler, engines, *rhs)?;
            op_call("subtract", sub_token.span(), span, &vec![lhs, rhs])?
        }
        Expr::Shl {
            lhs,
            shl_token,
            rhs,
        } => {
            let lhs = expr_to_expression(context, handler, engines, *lhs)?;
            let rhs = expr_to_expression(context, handler, engines, *rhs)?;
            op_call("lsh", shl_token.span(), span, &vec![lhs, rhs])?
        }
        Expr::Shr {
            lhs,
            shr_token,
            rhs,
        } => {
            let lhs = expr_to_expression(context, handler, engines, *lhs)?;
            let rhs = expr_to_expression(context, handler, engines, *rhs)?;
            op_call("rsh", shr_token.span(), span, &vec![lhs, rhs])?
        }
        Expr::BitAnd {
            lhs,
            ampersand_token,
            rhs,
        } => {
            let lhs = expr_to_expression(context, handler, engines, *lhs)?;
            let rhs = expr_to_expression(context, handler, engines, *rhs)?;
            op_call("binary_and", ampersand_token.span(), span, &vec![lhs, rhs])?
        }
        Expr::BitXor {
            lhs,
            caret_token,
            rhs,
        } => {
            let lhs = expr_to_expression(context, handler, engines, *lhs)?;
            let rhs = expr_to_expression(context, handler, engines, *rhs)?;
            op_call("binary_xor", caret_token.span(), span, &vec![lhs, rhs])?
        }
        Expr::BitOr {
            lhs,
            pipe_token,
            rhs,
        } => {
            let lhs = expr_to_expression(context, handler, engines, *lhs)?;
            let rhs = expr_to_expression(context, handler, engines, *rhs)?;
            op_call("binary_or", pipe_token.span(), span, &vec![lhs, rhs])?
        }
        Expr::Equal {
            lhs,
            double_eq_token,
            rhs,
        } => {
            let lhs = expr_to_expression(context, handler, engines, *lhs)?;
            let rhs = expr_to_expression(context, handler, engines, *rhs)?;
            op_call("eq", double_eq_token.span(), span, &vec![lhs, rhs])?
        }
        Expr::NotEqual {
            lhs,
            bang_eq_token,
            rhs,
        } => {
            let lhs = expr_to_expression(context, handler, engines, *lhs)?;
            let rhs = expr_to_expression(context, handler, engines, *rhs)?;
            op_call("neq", bang_eq_token.span(), span, &vec![lhs, rhs])?
        }
        Expr::LessThan {
            lhs,
            less_than_token,
            rhs,
        } => {
            let lhs = expr_to_expression(context, handler, engines, *lhs)?;
            let rhs = expr_to_expression(context, handler, engines, *rhs)?;
            op_call("lt", less_than_token.span(), span, &vec![lhs, rhs])?
        }
        Expr::GreaterThan {
            lhs,
            greater_than_token,
            rhs,
        } => {
            let lhs = expr_to_expression(context, handler, engines, *lhs)?;
            let rhs = expr_to_expression(context, handler, engines, *rhs)?;
            op_call("gt", greater_than_token.span(), span, &vec![lhs, rhs])?
        }
        Expr::LessThanEq {
            lhs,
            less_than_eq_token,
            rhs,
        } => {
            let lhs = expr_to_expression(context, handler, engines, *lhs)?;
            let rhs = expr_to_expression(context, handler, engines, *rhs)?;
            op_call("le", less_than_eq_token.span(), span, &vec![lhs, rhs])?
        }
        Expr::GreaterThanEq {
            lhs,
            greater_than_eq_token,
            rhs,
        } => {
            let lhs = expr_to_expression(context, handler, engines, *lhs)?;
            let rhs = expr_to_expression(context, handler, engines, *rhs)?;
            op_call("ge", greater_than_eq_token.span(), span, &vec![lhs, rhs])?
        }
        Expr::LogicalAnd { lhs, rhs, .. } => Expression {
            kind: ExpressionKind::LazyOperator(LazyOperatorExpression {
                op: LazyOp::And,
                lhs: Box::new(expr_to_expression(context, handler, engines, *lhs)?),
                rhs: Box::new(expr_to_expression(context, handler, engines, *rhs)?),
            }),
            span,
        },
        Expr::LogicalOr { lhs, rhs, .. } => Expression {
            kind: ExpressionKind::LazyOperator(LazyOperatorExpression {
                op: LazyOp::Or,
                lhs: Box::new(expr_to_expression(context, handler, engines, *lhs)?),
                rhs: Box::new(expr_to_expression(context, handler, engines, *rhs)?),
            }),
            span,
        },
        Expr::Reassignment {
            assignable,
            expr,
            reassignment_op:
                ReassignmentOp {
                    variant: op_variant,
                    span: op_span,
                },
        } => match op_variant {
            ReassignmentOpVariant::Equals => Expression {
                kind: ExpressionKind::Reassignment(ReassignmentExpression {
                    lhs: assignable_to_reassignment_target(context, handler, engines, assignable)?,
                    rhs: Box::new(expr_to_expression(context, handler, engines, *expr)?),
                }),
                span,
            },
            op_variant => {
                let lhs = assignable_to_reassignment_target(
                    context,
                    handler,
                    engines,
                    assignable.clone(),
                )?;
                let rhs = Box::new(op_call(
                    op_variant.core_name(),
                    op_span,
                    span.clone(),
                    &vec![
                        assignable_to_expression(context, handler, engines, assignable)?,
                        expr_to_expression(context, handler, engines, *expr)?,
                    ],
                )?);
                Expression {
                    kind: ExpressionKind::Reassignment(ReassignmentExpression { lhs, rhs }),
                    span,
                }
            }
        },
        Expr::Break { .. } => Expression {
            kind: ExpressionKind::Break,
            span,
        },
        Expr::Continue { .. } => Expression {
            kind: ExpressionKind::Continue,
            span,
        },
    };
    Ok(expression)
}

fn op_call(
    name: &'static str,
    op_span: Span,
    span: Span,
    args: &[Expression],
) -> Result<Expression, ErrorEmitted> {
    let method_name_binding = TypeBinding {
        inner: MethodName::FromTrait {
            call_path: CallPath {
                prefixes: vec![
                    Ident::new_with_override("core", op_span.clone()),
                    Ident::new_with_override("ops", op_span.clone()),
                ],
                suffix: Ident::new_with_override(name, op_span.clone()),
                is_absolute: true,
            },
        },
        type_arguments: TypeArgs::Regular(vec![]),
        span: op_span,
    };
    Ok(Expression {
        kind: ExpressionKind::MethodApplication(Box::new(MethodApplicationExpression {
            method_name_binding,
            contract_call_params: Vec::new(),
            arguments: args.to_vec(),
        })),
        span,
    })
}

fn storage_field_to_storage_field(
    context: &mut Context,
    handler: &Handler,
    engines: Engines<'_>,
    storage_field: sway_ast::StorageField,
    attributes: AttributesMap,
) -> Result<StorageField, ErrorEmitted> {
    let span = storage_field.span();
    let storage_field = StorageField {
        attributes,
        name: storage_field.name,
        type_argument: ty_to_type_argument(context, handler, engines, storage_field.ty)?,
        span,
        initializer: expr_to_expression(context, handler, engines, storage_field.initializer)?,
    };
    Ok(storage_field)
}

fn configurable_field_to_constant_declaration(
    context: &mut Context,
    handler: &Handler,
    engines: Engines<'_>,
    configurable_field: sway_ast::ConfigurableField,
    attributes: AttributesMap,
) -> Result<ConstantDeclaration, ErrorEmitted> {
    let span = configurable_field.name.span();

    Ok(ConstantDeclaration {
        name: configurable_field.name,
        type_ascription: ty_to_type_argument(context, handler, engines, configurable_field.ty)?,
        value: Some(expr_to_expression(
            context,
            handler,
            engines,
            configurable_field.initializer,
        )?),
        visibility: Visibility::Public,
        is_configurable: true,
        attributes,
        span,
    })
}

fn statement_to_ast_nodes(
    context: &mut Context,
    handler: &Handler,
    engines: Engines<'_>,
    statement: Statement,
) -> Result<Vec<AstNode>, ErrorEmitted> {
    let ast_nodes = match statement {
        Statement::Let(statement_let) => {
            statement_let_to_ast_nodes(context, handler, engines, statement_let)?
        }
        Statement::Item(item) => {
            let nodes = item_to_ast_nodes(context, handler, engines, item, false, None)?;
            nodes.iter().fold(Ok(()), |res, node| {
                if ast_node_is_test_fn(node) {
                    let span = node.span.clone();
                    let error = ConvertParseTreeError::TestFnOnlyAllowedAtModuleLevel { span };
                    Err(handler.emit_err(error.into()))
                } else {
                    res
                }
            })?;
            nodes
        }
        Statement::Expr { expr, .. } => {
            vec![expr_to_ast_node(context, handler, engines, expr, true)?]
        }
    };
    Ok(ast_nodes)
}

fn fn_arg_to_function_parameter(
    context: &mut Context,
    handler: &Handler,
    engines: Engines<'_>,
    fn_arg: FnArg,
) -> Result<FunctionParameter, ErrorEmitted> {
    let pat_span = fn_arg.pattern.span();
    let (reference, mutable, name) = match fn_arg.pattern {
        Pattern::Wildcard { .. } => {
            let error = ConvertParseTreeError::WildcardPatternsNotSupportedHere { span: pat_span };
            return Err(handler.emit_err(error.into()));
        }
        Pattern::Var {
            reference,
            mutable,
            name,
        } => (reference, mutable, name),
        Pattern::Literal(..) => {
            let error = ConvertParseTreeError::LiteralPatternsNotSupportedHere { span: pat_span };
            return Err(handler.emit_err(error.into()));
        }
        Pattern::Constant(..) => {
            let error = ConvertParseTreeError::ConstantPatternsNotSupportedHere { span: pat_span };
            return Err(handler.emit_err(error.into()));
        }
        Pattern::Constructor { .. } | Pattern::Error(..) => {
            let error =
                ConvertParseTreeError::ConstructorPatternsNotSupportedHere { span: pat_span };
            return Err(handler.emit_err(error.into()));
        }
        Pattern::Struct { .. } => {
            let error = ConvertParseTreeError::StructPatternsNotSupportedHere { span: pat_span };
            return Err(handler.emit_err(error.into()));
        }
        Pattern::Tuple(..) => {
            let error = ConvertParseTreeError::TuplePatternsNotSupportedHere { span: pat_span };
            return Err(handler.emit_err(error.into()));
        }
    };
    let mutability_span = match (&reference, &mutable) {
        (None, None) => Span::dummy(),
        (None, Some(mutable)) => mutable.span(),
        (Some(reference), None) => reference.span(),
        (Some(reference), Some(mutable)) => Span::join(reference.span(), mutable.span()),
    };
    let function_parameter = FunctionParameter {
        name,
        is_reference: reference.is_some(),
        is_mutable: mutable.is_some(),
        mutability_span,
        type_argument: ty_to_type_argument(context, handler, engines, fn_arg.ty)?,
    };
    Ok(function_parameter)
}

fn expr_to_length(
    context: &mut Context,
    handler: &Handler,
    expr: Expr,
) -> Result<Length, ErrorEmitted> {
    let span = expr.span();
    Ok(Length::new(expr_to_usize(context, handler, expr)?, span))
}

fn expr_to_usize(
    _context: &mut Context,
    handler: &Handler,
    expr: Expr,
) -> Result<usize, ErrorEmitted> {
    let span = expr.span();
    let value = match expr {
        Expr::Literal(sway_ast::Literal::Int(lit_int)) => {
            match lit_int.ty_opt {
                None => (),
                Some(..) => {
                    let error = ConvertParseTreeError::IntTySuffixNotSupported { span };
                    return Err(handler.emit_err(error.into()));
                }
            }
            match usize::try_from(lit_int.parsed) {
                Ok(value) => value,
                Err(..) => {
                    let error = ConvertParseTreeError::IntLiteralOutOfRange { span };
                    return Err(handler.emit_err(error.into()));
                }
            }
        }
        _ => {
            let error = ConvertParseTreeError::IntLiteralExpected { span };
            return Err(handler.emit_err(error.into()));
        }
    };
    Ok(value)
}

fn path_type_to_supertrait(
    context: &mut Context,
    handler: &Handler,
    path_type: PathType,
) -> Result<Supertrait, ErrorEmitted> {
    let PathType {
        root_opt,
        prefix,
        mut suffix,
    } = path_type;
    let is_absolute = path_root_opt_to_bool(context, handler, root_opt)?;
    let (prefixes, call_path_suffix) = match suffix.pop() {
        Some((_, call_path_suffix)) => {
            let mut prefixes = vec![path_type_segment_to_ident(context, handler, prefix)?];
            for (_, call_path_prefix) in suffix {
                let ident = path_type_segment_to_ident(context, handler, call_path_prefix)?;
                prefixes.push(ident);
            }
            (prefixes, call_path_suffix)
        }
        None => (Vec::new(), prefix),
    };
    let PathTypeSegment {
        name: suffix,
        generics_opt: _,
    } = call_path_suffix;
    let name = CallPath {
        prefixes,
        suffix,
        is_absolute,
    };
    /*
    let type_parameters = match generics_opt {
        Some((_double_colon_token_opt, generic_args)) => {
            generic_args_to_type_parameters(generic_args)
        },
        None => Vec::new(),
    };
    */
    let supertrait = Supertrait {
        name,
        decl_ref: None,
        //type_parameters,
    };
    Ok(supertrait)
}

fn path_type_segment_to_ident(
    _context: &mut Context,
    handler: &Handler,
    PathTypeSegment { name, generics_opt }: PathTypeSegment,
) -> Result<Ident, ErrorEmitted> {
    if let Some((_, generic_args)) = generics_opt {
        let error = ConvertParseTreeError::GenericsNotSupportedHere {
            span: generic_args.span(),
        };
        return Err(handler.emit_err(error.into()));
    }
    Ok(name)
}

/// Similar to [path_type_segment_to_ident],
/// but allows for the item to be either type arguments _or_ an ident.
fn path_expr_segment_to_ident_or_type_argument(
    context: &mut Context,
    handler: &Handler,
    engines: Engines<'_>,
    PathExprSegment { name, generics_opt }: PathExprSegment,
) -> Result<(Ident, Vec<TypeArgument>), ErrorEmitted> {
    let type_args = match generics_opt {
        Some((_, x)) => generic_args_to_type_arguments(context, handler, engines, x)?,
        None => Default::default(),
    };
    Ok((name, type_args))
}

fn path_expr_segment_to_ident(
    _context: &mut Context,
    handler: &Handler,
    PathExprSegment { name, generics_opt }: &PathExprSegment,
) -> Result<Ident, ErrorEmitted> {
    if let Some((_, generic_args)) = generics_opt {
        let error = ConvertParseTreeError::GenericsNotSupportedHere {
            span: generic_args.span(),
        };
        return Err(handler.emit_err(error.into()));
    }
    Ok(name.clone())
}

fn path_expr_to_expression(
    context: &mut Context,
    handler: &Handler,
    engines: Engines<'_>,
    path_expr: PathExpr,
) -> Result<Expression, ErrorEmitted> {
    let span = path_expr.span();
    let expression = if path_expr.root_opt.is_none() && path_expr.suffix.is_empty() {
        let name = path_expr_segment_to_ident(context, handler, &path_expr.prefix)?;
        Expression {
            kind: ExpressionKind::Variable(name),
            span,
        }
    } else {
        let call_path_binding =
            path_expr_to_call_path_binding(context, handler, engines, path_expr)?;
        Expression {
            kind: ExpressionKind::DelineatedPath(Box::new(DelineatedPathExpression {
                call_path_binding,
                args: None,
            })),
            span,
        }
    };
    Ok(expression)
}

fn braced_code_block_contents_to_expression(
    context: &mut Context,
    handler: &Handler,
    engines: Engines<'_>,
    braced_code_block_contents: Braces<CodeBlockContents>,
) -> Result<Expression, ErrorEmitted> {
    let span = braced_code_block_contents.span();
    let code_block = braced_code_block_contents_to_code_block(
        context,
        handler,
        engines,
        braced_code_block_contents,
    )?;
    Ok(Expression {
        kind: ExpressionKind::CodeBlock(code_block),
        span,
    })
}

fn if_expr_to_expression(
    context: &mut Context,
    handler: &Handler,
    engines: Engines<'_>,
    if_expr: IfExpr,
) -> Result<Expression, ErrorEmitted> {
    let span = if_expr.span();
    let IfExpr {
        condition,
        then_block,
        else_opt,
        ..
    } = if_expr;
    let then_block_span = then_block.span();
    let then_block = Expression {
        kind: ExpressionKind::CodeBlock(braced_code_block_contents_to_code_block(
            context, handler, engines, then_block,
        )?),
        span: then_block_span.clone(),
    };
    let else_block = match else_opt {
        None => None,
        Some((_else_token, tail)) => {
            let expression = match tail {
                ControlFlow::Break(braced_code_block_contents) => {
                    braced_code_block_contents_to_expression(
                        context,
                        handler,
                        engines,
                        braced_code_block_contents,
                    )?
                }
                ControlFlow::Continue(if_expr) => {
                    if_expr_to_expression(context, handler, engines, *if_expr)?
                }
            };
            Some(expression)
        }
    };
    let expression = match condition {
        IfCondition::Expr(condition) => Expression {
            kind: ExpressionKind::If(IfExpression {
                condition: Box::new(expr_to_expression(context, handler, engines, *condition)?),
                then: Box::new(then_block),
                r#else: else_block.map(Box::new),
            }),
            span,
        },
        IfCondition::Let { lhs, rhs, .. } => {
            let scrutinee = pattern_to_scrutinee(context, handler, *lhs)?;
            let scrutinee_span = scrutinee.span();
            let mut branches = vec![MatchBranch {
                scrutinee,
                result: then_block.clone(),
                span: Span::join(scrutinee_span, then_block_span),
            }];
            branches.push(match else_block {
                Some(else_block) => {
                    let else_block_span = else_block.span();
                    MatchBranch {
                        scrutinee: Scrutinee::CatchAll {
                            span: else_block_span.clone(),
                        },
                        result: else_block,
                        span: else_block_span,
                    }
                }
                None => {
                    let else_block_span = then_block.span();
                    MatchBranch {
                        scrutinee: Scrutinee::CatchAll {
                            span: else_block_span.clone(),
                        },
                        // If there's no else in an `if-let` expression,
                        // then the else is equivalent to an empty block.
                        result: Expression {
                            kind: ExpressionKind::CodeBlock(CodeBlock {
                                contents: vec![],
                                whole_block_span: else_block_span.clone(),
                            }),
                            span: else_block_span.clone(),
                        },
                        span: else_block_span,
                    }
                }
            });
            Expression {
                kind: ExpressionKind::Match(MatchExpression {
                    value: Box::new(expr_to_expression(context, handler, engines, *rhs)?),
                    branches,
                }),
                span,
            }
        }
    };
    Ok(expression)
}

/// Determine if the path is in absolute form, e.g., `::foo::bar`.
///
/// Throws an error when given `<Foo as Bar>::baz`.
fn path_root_opt_to_bool(
    _context: &mut Context,
    handler: &Handler,
    root_opt: Option<(Option<AngleBrackets<QualifiedPathRoot>>, DoubleColonToken)>,
) -> Result<bool, ErrorEmitted> {
    Ok(match root_opt {
        None => false,
        Some((None, _)) => true,
        Some((Some(qualified_path_root), _)) => {
            let error = ConvertParseTreeError::QualifiedPathRootsNotImplemented {
                span: qualified_path_root.span(),
            };
            return Err(handler.emit_err(error.into()));
        }
    })
}

fn literal_to_literal(
    _context: &mut Context,
    handler: &Handler,
    literal: sway_ast::Literal,
) -> Result<Literal, ErrorEmitted> {
    let literal = match literal {
        sway_ast::Literal::Bool(lit_bool) => Literal::Boolean(lit_bool.kind.into()),
        sway_ast::Literal::String(lit_string) => {
            let full_span = lit_string.span();
            let inner_span = Span::new(
                full_span.src().clone(),
                full_span.start() + 1,
                full_span.end() - 1,
                full_span.path().cloned(),
            )
            .unwrap();
            Literal::String(inner_span)
        }
        sway_ast::Literal::Char(lit_char) => {
            let error = ConvertParseTreeError::CharLiteralsNotImplemented {
                span: lit_char.span(),
            };
            return Err(handler.emit_err(error.into()));
        }
        sway_ast::Literal::Int(lit_int) => {
            let LitInt {
                parsed,
                ty_opt,
                span,
            } = lit_int;
            match ty_opt {
                None => {
                    let orig_str = span.as_str();
                    if let Some(hex_digits) = orig_str.strip_prefix("0x") {
                        let num_digits = hex_digits.chars().filter(|c| *c != '_').count();
                        match num_digits {
                            1..=16 => Literal::U64(u64::try_from(parsed).unwrap()),
                            64 => {
                                let bytes = parsed.to_bytes_be();
                                let mut full_bytes = [0u8; 32];
                                full_bytes[(32 - bytes.len())..].copy_from_slice(&bytes);
                                Literal::B256(full_bytes)
                            }
                            _ => {
                                let error = ConvertParseTreeError::HexLiteralLength { span };
                                return Err(handler.emit_err(error.into()));
                            }
                        }
                    } else if let Some(bin_digits) = orig_str.strip_prefix("0b") {
                        let num_digits = bin_digits.chars().filter(|c| *c != '_').count();
                        match num_digits {
                            1..=64 => Literal::U64(u64::try_from(parsed).unwrap()),
                            256 => {
                                let bytes = parsed.to_bytes_be();
                                let mut full_bytes = [0u8; 32];
                                full_bytes[(32 - bytes.len())..].copy_from_slice(&bytes);
                                Literal::B256(full_bytes)
                            }
                            _ => {
                                let error = ConvertParseTreeError::BinaryLiteralLength { span };
                                return Err(handler.emit_err(error.into()));
                            }
                        }
                    } else {
                        match u64::try_from(&parsed) {
                            Ok(value) => Literal::Numeric(value),
                            Err(..) => {
                                let error = ConvertParseTreeError::IntLiteralOutOfRange { span };
                                return Err(handler.emit_err(error.into()));
                            }
                        }
                    }
                }
                Some((lit_int_type, _)) => match lit_int_type {
                    LitIntType::U8 => {
                        let value = match u8::try_from(parsed) {
                            Ok(value) => value,
                            Err(..) => {
                                let error = ConvertParseTreeError::U8LiteralOutOfRange { span };
                                return Err(handler.emit_err(error.into()));
                            }
                        };
                        Literal::U8(value)
                    }
                    LitIntType::U16 => {
                        let value = match u16::try_from(parsed) {
                            Ok(value) => value,
                            Err(..) => {
                                let error = ConvertParseTreeError::U16LiteralOutOfRange { span };
                                return Err(handler.emit_err(error.into()));
                            }
                        };
                        Literal::U16(value)
                    }
                    LitIntType::U32 => {
                        let value = match u32::try_from(parsed) {
                            Ok(value) => value,
                            Err(..) => {
                                let error = ConvertParseTreeError::U32LiteralOutOfRange { span };
                                return Err(handler.emit_err(error.into()));
                            }
                        };
                        Literal::U32(value)
                    }
                    LitIntType::U64 => {
                        let value = match u64::try_from(parsed) {
                            Ok(value) => value,
                            Err(..) => {
                                let error = ConvertParseTreeError::U64LiteralOutOfRange { span };
                                return Err(handler.emit_err(error.into()));
                            }
                        };
                        Literal::U64(value)
                    }
                    LitIntType::I8 | LitIntType::I16 | LitIntType::I32 | LitIntType::I64 => {
                        let error = ConvertParseTreeError::SignedIntegersNotSupported { span };
                        return Err(handler.emit_err(error.into()));
                    }
                },
            }
        }
    };
    Ok(literal)
}

/// Like [path_expr_to_call_path], but instead can potentially return type arguments.
/// Use this when converting a call path that could potentially include type arguments, i.e. the
/// turbofish.
fn path_expr_to_call_path_binding(
    context: &mut Context,
    handler: &Handler,
    engines: Engines<'_>,
    path_expr: PathExpr,
) -> Result<TypeBinding<CallPath>, ErrorEmitted> {
    let PathExpr {
        root_opt,
        prefix,
        mut suffix,
        ..
    } = path_expr;
    let is_absolute = path_root_opt_to_bool(context, handler, root_opt)?;
    let (prefixes, suffix, span, regular_type_arguments, prefix_type_arguments) = match suffix.pop()
    {
        Some((_, call_path_suffix)) => {
            let (prefix_ident, mut prefix_type_arguments) = if suffix.is_empty() {
                path_expr_segment_to_ident_or_type_argument(context, handler, engines, prefix)?
            } else {
                (
                    path_expr_segment_to_ident(context, handler, &prefix)?,
                    vec![],
                )
            };
            let mut prefixes = vec![prefix_ident];
            for (i, (_, call_path_prefix)) in suffix.iter().enumerate() {
                let ident = if i == suffix.len() - 1 {
                    let (prefix, prefix_ty_args) = path_expr_segment_to_ident_or_type_argument(
                        context,
                        handler,
                        engines,
                        call_path_prefix.clone(),
                    )?;
                    prefix_type_arguments = prefix_ty_args;
                    prefix
                } else {
                    path_expr_segment_to_ident(context, handler, call_path_prefix)?
                };
                // note that call paths only support one set of type arguments per call path right
                // now
                prefixes.push(ident);
            }
            let span = call_path_suffix.span();
            let (suffix, ty_args) = path_expr_segment_to_ident_or_type_argument(
                context,
                handler,
                engines,
                call_path_suffix,
            )?;
            (prefixes, suffix, span, ty_args, prefix_type_arguments)
        }
        None => {
            let span = prefix.span();
            let (suffix, ty_args) =
                path_expr_segment_to_ident_or_type_argument(context, handler, engines, prefix)?;
            (vec![], suffix, span, ty_args, vec![])
        }
    };

    let type_arguments = if !regular_type_arguments.is_empty() && !prefix_type_arguments.is_empty()
    {
        let error = ConvertParseTreeError::MultipleGenericsNotSupported { span };
        return Err(handler.emit_err(error.into()));
    } else if !prefix_type_arguments.is_empty() {
        TypeArgs::Prefix(prefix_type_arguments)
    } else {
        TypeArgs::Regular(regular_type_arguments)
    };

    Ok(TypeBinding {
        inner: CallPath {
            prefixes,
            suffix,
            is_absolute,
        },
        type_arguments,
        span,
    })
}

fn path_expr_to_call_path(
    context: &mut Context,
    handler: &Handler,
    path_expr: PathExpr,
) -> Result<CallPath, ErrorEmitted> {
    let PathExpr {
        root_opt,
        prefix,
        mut suffix,
        ..
    } = path_expr;
    let is_absolute = path_root_opt_to_bool(context, handler, root_opt)?;
    let call_path = match suffix.pop() {
        Some((_double_colon_token, call_path_suffix)) => {
            let mut prefixes = vec![path_expr_segment_to_ident(context, handler, &prefix)?];
            for (_double_colon_token, call_path_prefix) in suffix {
                let ident = path_expr_segment_to_ident(context, handler, &call_path_prefix)?;
                prefixes.push(ident);
            }
            CallPath {
                prefixes,
                suffix: path_expr_segment_to_ident(context, handler, &call_path_suffix)?,
                is_absolute,
            }
        }
        None => CallPath {
            prefixes: Vec::new(),
            suffix: path_expr_segment_to_ident(context, handler, &prefix)?,
            is_absolute,
        },
    };
    Ok(call_path)
}

fn expr_struct_field_to_struct_expression_field(
    context: &mut Context,
    handler: &Handler,
    engines: Engines<'_>,
    expr_struct_field: ExprStructField,
) -> Result<StructExpressionField, ErrorEmitted> {
    let span = expr_struct_field.span();
    let value = match expr_struct_field.expr_opt {
        Some((_colon_token, expr)) => expr_to_expression(context, handler, engines, *expr)?,
        None => Expression {
            kind: ExpressionKind::Variable(expr_struct_field.field_name.clone()),
            span: span.clone(),
        },
    };
    Ok(StructExpressionField {
        name: expr_struct_field.field_name,
        value,
        span,
    })
}

fn expr_tuple_descriptor_to_expressions(
    context: &mut Context,
    handler: &Handler,
    engines: Engines<'_>,
    expr_tuple_descriptor: ExprTupleDescriptor,
) -> Result<Vec<Expression>, ErrorEmitted> {
    let expressions = match expr_tuple_descriptor {
        ExprTupleDescriptor::Nil => Vec::new(),
        ExprTupleDescriptor::Cons { head, tail, .. } => {
            let mut expressions = vec![expr_to_expression(context, handler, engines, *head)?];
            for expr in tail {
                expressions.push(expr_to_expression(context, handler, engines, expr)?);
            }
            expressions
        }
    };
    Ok(expressions)
}

fn asm_block_to_asm_expression(
    context: &mut Context,
    handler: &Handler,
    engines: Engines<'_>,
    asm_block: AsmBlock,
) -> Result<Box<AsmExpression>, ErrorEmitted> {
    let whole_block_span = asm_block.span();
    let asm_block_contents = asm_block.contents.into_inner();
    let (returns, return_type) = match asm_block_contents.final_expr_opt {
        Some(asm_final_expr) => {
            let asm_register = AsmRegister {
                name: asm_final_expr.register.as_str().to_owned(),
            };
            let returns = Some((asm_register, asm_final_expr.register.span()));
            let return_type = match asm_final_expr.ty_opt {
                Some((_colon_token, ty)) => ty_to_type_info(context, handler, engines, ty)?,
                None => TypeInfo::UnsignedInteger(IntegerBits::SixtyFour),
            };
            (returns, return_type)
        }
        None => (None, TypeInfo::Tuple(Vec::new())),
    };
    let registers = {
        asm_block
            .registers
            .into_inner()
            .into_iter()
            .map(|asm_register_declaration| {
                asm_register_declaration_to_asm_register_declaration(
                    context,
                    handler,
                    engines,
                    asm_register_declaration,
                )
            })
            .collect::<Result<_, _>>()?
    };
    let body = {
        asm_block_contents
            .instructions
            .into_iter()
            .map(|(instruction, _semicolon_token)| instruction_to_asm_op(instruction))
            .collect()
    };
    Ok(Box::new(AsmExpression {
        registers,
        body,
        returns,
        return_type,
        whole_block_span,
    }))
}

fn match_branch_to_match_branch(
    context: &mut Context,
    handler: &Handler,
    engines: Engines<'_>,
    match_branch: sway_ast::MatchBranch,
) -> Result<MatchBranch, ErrorEmitted> {
    let span = match_branch.span();
    Ok(MatchBranch {
        scrutinee: pattern_to_scrutinee(context, handler, match_branch.pattern)?,
        result: match match_branch.kind {
            MatchBranchKind::Block { block, .. } => {
                let span = block.span();
                Expression {
                    kind: ExpressionKind::CodeBlock(braced_code_block_contents_to_code_block(
                        context, handler, engines, block,
                    )?),
                    span,
                }
            }
            MatchBranchKind::Expr { expr, .. } => {
                expr_to_expression(context, handler, engines, expr)?
            }
        },
        span,
    })
}

fn statement_let_to_ast_nodes(
    context: &mut Context,
    handler: &Handler,
    engines: Engines<'_>,
    statement_let: StatementLet,
) -> Result<Vec<AstNode>, ErrorEmitted> {
    fn unfold(
        context: &mut Context,
        handler: &Handler,
        engines: Engines<'_>,
        pattern: Pattern,
        ty_opt: Option<Ty>,
        expression: Expression,
        span: Span,
    ) -> Result<Vec<AstNode>, ErrorEmitted> {
        let ast_nodes = match pattern {
            Pattern::Wildcard { .. } | Pattern::Var { .. } => {
                let (reference, mutable, name) = match pattern {
                    Pattern::Var {
                        reference,
                        mutable,
                        name,
                    } => (reference, mutable, name),
                    Pattern::Wildcard { .. } => (None, None, Ident::new_no_span("_")),
                    _ => unreachable!(),
                };
                if reference.is_some() {
                    let error = ConvertParseTreeError::RefVariablesNotSupported { span };
                    return Err(handler.emit_err(error.into()));
                }
                let type_ascription = match ty_opt {
                    Some(ty) => ty_to_type_argument(context, handler, engines, ty)?,
                    None => {
                        let type_id = engines.te().insert(engines.de(), TypeInfo::Unknown);
                        TypeArgument {
                            type_id,
                            initial_type_id: type_id,
                            span: name.span(),
                            call_path_tree: None,
                        }
                    }
                };
                let ast_node = AstNode {
                    content: AstNodeContent::Declaration(Declaration::VariableDeclaration(
                        VariableDeclaration {
                            name,
                            type_ascription,
                            body: expression,
                            is_mutable: mutable.is_some(),
                        },
                    )),
                    span,
                };
                vec![ast_node]
            }
            Pattern::Literal(..) => {
                let error = ConvertParseTreeError::LiteralPatternsNotSupportedHere { span };
                return Err(handler.emit_err(error.into()));
            }
            Pattern::Constant(..) => {
                let error = ConvertParseTreeError::ConstantPatternsNotSupportedHere { span };
                return Err(handler.emit_err(error.into()));
            }
            Pattern::Constructor { .. } | Pattern::Error(..) => {
                let error = ConvertParseTreeError::ConstructorPatternsNotSupportedHere { span };
                return Err(handler.emit_err(error.into()));
            }
            Pattern::Struct { path, fields, .. } => {
                let mut ast_nodes = Vec::new();

                // Generate a deterministic name for the destructured field
                let destructured_name = format!(
                    "{}{}",
                    DESTRUCTURE_PREFIX,
                    context.next_destructured_struct_unique_suffix()
                );
                let destructure_name = Ident::new_with_override(
                    Box::leak(destructured_name.into_boxed_str()),
                    path.prefix.name.span(),
                );

                // Parse the type ascription and the type ascription span.
                // In the event that the user did not provide a type ascription,
                // it is set to TypeInfo::Unknown and the span to None.
                let type_ascription = match &ty_opt {
                    Some(ty) => ty_to_type_argument(context, handler, engines, ty.clone())?,
                    None => {
                        let type_id = engines.te().insert(engines.de(), TypeInfo::Unknown);
                        TypeArgument {
                            type_id,
                            initial_type_id: type_id,
                            span: destructure_name.span(),
                            call_path_tree: None,
                        }
                    }
                };

                // Save the destructure to the new name as a new variable declaration
                let save_body_first = VariableDeclaration {
                    name: destructure_name.clone(),
                    type_ascription,
                    body: expression,
                    is_mutable: false,
                };
                ast_nodes.push(AstNode {
                    content: AstNodeContent::Declaration(Declaration::VariableDeclaration(
                        save_body_first,
                    )),
                    span: span.clone(),
                });

                // create a new variable expression that points to the new destructured struct name that we just created
                let new_expr = Expression {
                    kind: ExpressionKind::Variable(destructure_name),
                    span: span.clone(),
                };

                // for all of the fields of the struct destructuring on the LHS,
                // recursively create variable declarations
                for pattern_struct_field in fields.into_inner().into_iter() {
                    let (field, recursive_pattern) = match pattern_struct_field {
                        PatternStructField::Field {
                            field_name,
                            pattern_opt,
                        } => {
                            let recursive_pattern = match pattern_opt {
                                Some((_colon_token, box_pattern)) => *box_pattern,
                                None => Pattern::Var {
                                    reference: None,
                                    mutable: None,
                                    name: field_name.clone(),
                                },
                            };
                            (field_name, recursive_pattern)
                        }
                        PatternStructField::Rest { .. } => {
                            continue;
                        }
                    };

                    // recursively create variable declarations for the subpatterns on the LHS
                    // and add them to the ast nodes
                    ast_nodes.extend(unfold(
                        context,
                        handler,
                        engines,
                        recursive_pattern,
                        None,
                        Expression {
                            kind: ExpressionKind::Subfield(SubfieldExpression {
                                prefix: Box::new(new_expr.clone()),
                                field_to_access: field,
                            }),
                            span: span.clone(),
                        },
                        span.clone(),
                    )?);
                }
                ast_nodes
            }
            Pattern::Tuple(pat_tuple) => {
                let mut ast_nodes = Vec::new();

                // Generate a deterministic name for the tuple.
                let tuple_name = format!(
                    "{}{}",
                    TUPLE_NAME_PREFIX,
                    context.next_destructured_tuple_unique_suffix()
                );
                let tuple_name =
                    Ident::new_with_override(Box::leak(tuple_name.into_boxed_str()), span.clone());

                // Parse the type ascription and the type ascription span.
                // In the event that the user did not provide a type ascription,
                // it is set to TypeInfo::Unknown and the span to None.
                let type_ascription = match &ty_opt {
                    Some(ty) => ty_to_type_argument(context, handler, engines, ty.clone())?,
                    None => {
                        let type_id = engines.te().insert(engines.de(), TypeInfo::Unknown);
                        TypeArgument {
                            type_id,
                            initial_type_id: type_id,
                            span: tuple_name.span(),
                            call_path_tree: None,
                        }
                    }
                };

                // Save the tuple to the new name as a new variable declaration.
                let save_body_first = VariableDeclaration {
                    name: tuple_name.clone(),
                    type_ascription,
                    body: expression,
                    is_mutable: false,
                };
                ast_nodes.push(AstNode {
                    content: AstNodeContent::Declaration(Declaration::VariableDeclaration(
                        save_body_first,
                    )),
                    span: span.clone(),
                });

                // create a variable expression that points to the new tuple name that we just created
                let new_expr = Expression {
                    kind: ExpressionKind::Variable(tuple_name),
                    span: span.clone(),
                };

                // from the possible type annotation, if the annotation was a tuple annotation,
                // extract the internal types of the annotation
                let tuple_tys_opt = match ty_opt {
                    Some(Ty::Tuple(tys)) => Some(tys.into_inner().to_tys()),
                    _ => None,
                };

                // for all of the elements in the tuple destructuring on the LHS,
                // recursively create variable declarations
                for (index, pattern) in pat_tuple.into_inner().into_iter().enumerate() {
                    // from the possible type annotation, grab the type at the index of the current element
                    // we are processing
                    let ty_opt = tuple_tys_opt
                        .as_ref()
                        .and_then(|tys| tys.get(index).cloned());

                    // recursively create variable declarations for the subpatterns on the LHS
                    // and add them to the ast nodes
                    ast_nodes.extend(unfold(
                        context,
                        handler,
                        engines,
                        pattern,
                        ty_opt,
                        Expression {
                            kind: ExpressionKind::TupleIndex(TupleIndexExpression {
                                prefix: Box::new(new_expr.clone()),
                                index,
                                index_span: span.clone(),
                            }),
                            span: span.clone(),
                        },
                        span.clone(),
                    )?);
                }
                ast_nodes
            }
        };
        Ok(ast_nodes)
    }
    let span = statement_let.span();
    let initial_expression = expr_to_expression(context, handler, engines, statement_let.expr)?;
    unfold(
        context,
        handler,
        engines,
        statement_let.pattern,
        statement_let.ty_opt.map(|(_colon_token, ty)| ty),
        initial_expression,
        span,
    )
}

fn dependency_to_include_statement(dependency: &Dependency) -> IncludeStatement {
    IncludeStatement {
        _alias: None,
        span: dependency.span(),
        _path_span: dependency.path.span(),
    }
}

#[allow(dead_code)]
fn generic_args_to_type_parameters(
    context: &mut Context,
    handler: &Handler,
    engines: Engines<'_>,
    generic_args: GenericArgs,
) -> Result<Vec<TypeParameter>, ErrorEmitted> {
    generic_args
        .parameters
        .into_inner()
        .into_iter()
        .map(|x| ty_to_type_parameter(context, handler, engines, x))
        .collect()
}

fn asm_register_declaration_to_asm_register_declaration(
    context: &mut Context,
    handler: &Handler,
    engines: Engines<'_>,
    asm_register_declaration: sway_ast::AsmRegisterDeclaration,
) -> Result<AsmRegisterDeclaration, ErrorEmitted> {
    Ok(AsmRegisterDeclaration {
        name: asm_register_declaration.register,
        initializer: asm_register_declaration
            .value_opt
            .map(|(_colon_token, expr)| expr_to_expression(context, handler, engines, *expr))
            .transpose()?,
    })
}

fn instruction_to_asm_op(instruction: Instruction) -> AsmOp {
    AsmOp {
        op_name: instruction.op_code_ident(),
        op_args: instruction.register_arg_idents(),
        span: instruction.span(),
        immediate: instruction.immediate_ident_opt(),
    }
}

fn pattern_to_scrutinee(
    context: &mut Context,
    handler: &Handler,
    pattern: Pattern,
) -> Result<Scrutinee, ErrorEmitted> {
    let span = pattern.span();
    let scrutinee = match pattern {
        Pattern::Wildcard { underscore_token } => Scrutinee::CatchAll {
            span: underscore_token.span(),
        },
        Pattern::Var {
            reference, name, ..
        } => {
            if reference.is_some() {
                let error = ConvertParseTreeError::RefPatternsNotSupportedHere { span };
                return Err(handler.emit_err(error.into()));
            }
            Scrutinee::Variable { name, span }
        }
        Pattern::Literal(literal) => Scrutinee::Literal {
            value: literal_to_literal(context, handler, literal)?,
            span,
        },
        Pattern::Constant(path_expr) => {
            let call_path = path_expr_to_call_path(context, handler, path_expr)?;
            let call_path_span = call_path.span();
            Scrutinee::EnumScrutinee {
                call_path,
                value: Box::new(Scrutinee::CatchAll {
                    span: call_path_span,
                }),
                span,
            }
        }
        Pattern::Constructor { path, args } => {
            let value = match iter_to_array(args.into_inner()) {
                Some([arg]) => arg,
                None => {
                    let error = ConvertParseTreeError::ConstructorPatternOneArg { span };
                    return Err(handler.emit_err(error.into()));
                }
            };
            Scrutinee::EnumScrutinee {
                call_path: path_expr_to_call_path(context, handler, path)?,
                value: Box::new(pattern_to_scrutinee(context, handler, value)?),
                span,
            }
        }
        Pattern::Struct { path, fields } => {
            let mut errors = Vec::new();
            let fields = fields.into_inner();

            // Make sure each struct field is declared once
            let mut names_of_fields = std::collections::HashSet::new();
            fields.clone().into_iter().for_each(|v| {
                if let PatternStructField::Field {
                    field_name,
                    pattern_opt: _,
                } = v
                {
                    if !names_of_fields.insert(field_name.clone()) {
                        errors.push(ConvertParseTreeError::DuplicateStructField {
                            name: field_name.clone(),
                            span: field_name.span(),
                        });
                    }
                }
            });

            if let Some(errors) = emit_all(handler, errors) {
                return Err(errors);
            }

            let scrutinee_fields = fields
                .into_iter()
                .map(|field| {
                    pattern_struct_field_to_struct_scrutinee_field(context, handler, field)
                })
                .collect::<Result<_, _>>()?;

            Scrutinee::StructScrutinee {
                struct_name: path_expr_to_ident(context, handler, path)?.into(),
                fields: { scrutinee_fields },
                span,
            }
        }
        Pattern::Tuple(pat_tuple) => Scrutinee::Tuple {
            elems: {
                pat_tuple
                    .into_inner()
                    .into_iter()
                    .map(|pattern| pattern_to_scrutinee(context, handler, pattern))
                    .collect::<Result<_, _>>()?
            },
            span,
        },
        Pattern::Error(spans) => Scrutinee::Error { spans },
    };
    Ok(scrutinee)
}

#[allow(dead_code)]
fn ty_to_type_parameter(
    context: &mut Context,
    handler: &Handler,
    engines: Engines<'_>,
    ty: Ty,
) -> Result<TypeParameter, ErrorEmitted> {
    let type_engine = engines.te();
    let decl_engine = engines.de();

    let name_ident = match ty {
        Ty::Path(path_type) => path_type_to_ident(context, handler, path_type)?,
        Ty::Infer { underscore_token } => {
            let unknown_type = type_engine.insert(decl_engine, TypeInfo::Unknown);
            return Ok(TypeParameter {
                type_id: unknown_type,
                initial_type_id: unknown_type,
                name_ident: underscore_token.into(),
                trait_constraints: Default::default(),
                trait_constraints_span: Span::dummy(),
            });
        }
        Ty::Tuple(..) => panic!("tuple types are not allowed in this position"),
        Ty::Array(..) => panic!("array types are not allowed in this position"),
        Ty::Str { .. } => panic!("str types are not allowed in this position"),
    };
    let custom_type = type_engine.insert(
        decl_engine,
        TypeInfo::Custom {
            call_path: name_ident.clone().into(),
            type_arguments: None,
        },
    );
    Ok(TypeParameter {
        type_id: custom_type,
        initial_type_id: custom_type,
        name_ident,
        trait_constraints: Vec::new(),
        trait_constraints_span: Span::dummy(),
    })
}

fn path_type_to_ident(
    context: &mut Context,
    handler: &Handler,
    path_type: PathType,
) -> Result<Ident, ErrorEmitted> {
    let PathType {
        root_opt,
        prefix,
        suffix,
    } = path_type;
    if root_opt.is_some() || !suffix.is_empty() {
        panic!("types with paths aren't currently supported");
    }
    path_type_segment_to_ident(context, handler, prefix)
}

fn path_expr_to_ident(
    context: &mut Context,
    handler: &Handler,
    path_expr: PathExpr,
) -> Result<Ident, ErrorEmitted> {
    let span = path_expr.span();
    let PathExpr {
        root_opt,
        prefix,
        suffix,
        ..
    } = path_expr;
    if root_opt.is_some() || !suffix.is_empty() {
        let error = ConvertParseTreeError::PathsNotSupportedHere { span };
        return Err(handler.emit_err(error.into()));
    }
    path_expr_segment_to_ident(context, handler, &prefix)
}

fn pattern_struct_field_to_struct_scrutinee_field(
    context: &mut Context,
    handler: &Handler,
    pattern_struct_field: PatternStructField,
) -> Result<StructScrutineeField, ErrorEmitted> {
    let span = pattern_struct_field.span();
    match pattern_struct_field {
        PatternStructField::Rest { token } => {
            let struct_scrutinee_field = StructScrutineeField::Rest { span: token.span() };
            Ok(struct_scrutinee_field)
        }
        PatternStructField::Field {
            field_name,
            pattern_opt,
        } => {
            let struct_scrutinee_field = StructScrutineeField::Field {
                field: field_name,
                scrutinee: pattern_opt
                    .map(|(_colon_token, pattern)| pattern_to_scrutinee(context, handler, *pattern))
                    .transpose()?,
                span,
            };
            Ok(struct_scrutinee_field)
        }
    }
}

fn assignable_to_expression(
    context: &mut Context,
    handler: &Handler,
    engines: Engines<'_>,
    assignable: Assignable,
) -> Result<Expression, ErrorEmitted> {
    let span = assignable.span();
    let expression = match assignable {
        Assignable::Var(name) => Expression {
            kind: ExpressionKind::Variable(name),
            span,
        },
        Assignable::Index { target, arg } => Expression {
            kind: ExpressionKind::ArrayIndex(ArrayIndexExpression {
                prefix: Box::new(assignable_to_expression(
                    context, handler, engines, *target,
                )?),
                index: Box::new(expr_to_expression(
                    context,
                    handler,
                    engines,
                    *arg.into_inner(),
                )?),
            }),
            span,
        },
        Assignable::FieldProjection { target, name, .. } => {
            let mut idents = vec![&name];
            let mut base = &*target;
            let storage_access_field_names_opt = loop {
                match base {
                    Assignable::FieldProjection { target, name, .. } => {
                        idents.push(name);
                        base = target;
                    }
                    Assignable::Var(name) => {
                        if name.as_str() == "storage" {
                            break Some(idents);
                        }
                        break None;
                    }
                    _ => break None,
                }
            };
            match storage_access_field_names_opt {
                Some(field_names) => {
                    let field_names = field_names.into_iter().rev().cloned().collect();
                    Expression {
                        kind: ExpressionKind::StorageAccess(StorageAccessExpression {
                            field_names,
                        }),
                        span,
                    }
                }
                None => Expression {
                    kind: ExpressionKind::Subfield(SubfieldExpression {
                        prefix: Box::new(assignable_to_expression(
                            context, handler, engines, *target,
                        )?),
                        field_to_access: name,
                    }),
                    span,
                },
            }
        }
        Assignable::TupleFieldProjection {
            target,
            field,
            field_span,
            ..
        } => {
            let index = match usize::try_from(field) {
                Ok(index) => index,
                Err(..) => {
                    let error = ConvertParseTreeError::TupleIndexOutOfRange { span: field_span };
                    return Err(handler.emit_err(error.into()));
                }
            };
            Expression {
                kind: ExpressionKind::TupleIndex(TupleIndexExpression {
                    prefix: Box::new(assignable_to_expression(
                        context, handler, engines, *target,
                    )?),
                    index,
                    index_span: field_span,
                }),
                span,
            }
        }
    };
    Ok(expression)
}

fn assignable_to_reassignment_target(
    context: &mut Context,
    handler: &Handler,
    engines: Engines<'_>,
    assignable: Assignable,
) -> Result<ReassignmentTarget, ErrorEmitted> {
    let mut idents = Vec::new();
    let mut base = &assignable;
    loop {
        match base {
            Assignable::FieldProjection { target, name, .. } => {
                idents.push(name);
                base = target;
            }
            Assignable::Var(name) => {
                if name.as_str() == "storage" {
                    let idents = idents.into_iter().rev().cloned().collect();
                    return Ok(ReassignmentTarget::StorageField(idents));
                }
                break;
            }
            Assignable::Index { .. } => break,
            Assignable::TupleFieldProjection { .. } => break,
        }
    }
    let expression = assignable_to_expression(context, handler, engines, assignable)?;
    Ok(ReassignmentTarget::VariableExpression(Box::new(expression)))
}

fn generic_args_to_type_arguments(
    context: &mut Context,
    handler: &Handler,
    engines: Engines<'_>,
    generic_args: GenericArgs,
) -> Result<Vec<TypeArgument>, ErrorEmitted> {
    generic_args
        .parameters
        .into_inner()
        .into_iter()
        .map(|ty| ty_to_type_argument(context, handler, engines, ty))
        .collect()
}

fn ty_tuple_descriptor_to_type_arguments(
    context: &mut Context,
    handler: &Handler,
    engines: Engines<'_>,
    ty_tuple_descriptor: TyTupleDescriptor,
) -> Result<Vec<TypeArgument>, ErrorEmitted> {
    let type_arguments = match ty_tuple_descriptor {
        TyTupleDescriptor::Nil => vec![],
        TyTupleDescriptor::Cons { head, tail, .. } => {
            let mut type_arguments = vec![ty_to_type_argument(context, handler, engines, *head)?];
            for ty in tail.into_iter() {
                type_arguments.push(ty_to_type_argument(context, handler, engines, ty)?);
            }
            type_arguments
        }
    };
    Ok(type_arguments)
}

fn path_type_to_type_info(
    context: &mut Context,
    handler: &Handler,
    engines: Engines<'_>,
    path_type: PathType,
) -> Result<TypeInfo, ErrorEmitted> {
    let span = path_type.span();
    let PathType {
        root_opt,
        prefix: PathTypeSegment { name, generics_opt },
        suffix,
    } = path_type.clone();

    let type_info = match type_name_to_type_info_opt(&name) {
        Some(type_info) => {
            if root_opt.is_some() || !suffix.is_empty() {
                let error = ConvertParseTreeError::FullySpecifiedTypesNotSupported { span };
                return Err(handler.emit_err(error.into()));
            }
            if let Some((_, generic_args)) = generics_opt {
                let error = ConvertParseTreeError::GenericsNotSupportedHere {
                    span: generic_args.span(),
                };
                return Err(handler.emit_err(error.into()));
            }
            type_info
        }
        None => {
            if name.as_str() == "ContractCaller" {
                if root_opt.is_some() || !suffix.is_empty() {
                    let error = ConvertParseTreeError::FullySpecifiedTypesNotSupported { span };
                    return Err(handler.emit_err(error.into()));
                }
                let generic_ty = match {
                    generics_opt.and_then(|(_, generic_args)| {
                        iter_to_array(generic_args.parameters.into_inner())
                    })
                } {
                    Some([ty]) => ty,
                    None => {
                        let error = ConvertParseTreeError::ContractCallerOneGenericArg { span };
                        return Err(handler.emit_err(error.into()));
                    }
                };
                let abi_name = match generic_ty {
                    Ty::Path(path_type) => {
                        let call_path = path_type_to_call_path(context, handler, path_type)?;
                        AbiName::Known(call_path)
                    }
                    Ty::Infer { .. } => AbiName::Deferred,
                    _ => {
                        let error =
                            ConvertParseTreeError::ContractCallerNamedTypeGenericArg { span };
                        return Err(handler.emit_err(error.into()));
                    }
                };
                TypeInfo::ContractCaller {
                    abi_name,
                    address: None,
                }
            } else {
                let (call_path, type_arguments) = path_type_to_call_path_and_type_arguments(
                    context, handler, engines, path_type,
                )?;
                TypeInfo::Custom {
                    call_path,
                    type_arguments: Some(type_arguments),
                }
            }
        }
    };
    Ok(type_info)
}

fn iter_to_array<I, T, const N: usize>(iter: I) -> Option<[T; N]>
where
    I: IntoIterator<Item = T>,
{
    let mut iter = iter.into_iter();
    let mut ret: MaybeUninit<[T; N]> = MaybeUninit::uninit();
    for i in 0..N {
        match iter.next() {
            Some(value) => {
                let array_ptr = ret.as_mut_ptr();
                let start_ptr: *mut T = array_ptr as *mut T;
                let value_ptr: *mut T = unsafe { start_ptr.add(i) };
                unsafe {
                    value_ptr.write(value);
                }
            }
            None => {
                for j in (0..i).rev() {
                    let array_ptr = ret.as_mut_ptr();
                    let start_ptr: *mut T = array_ptr as *mut T;
                    let value_ptr = unsafe { start_ptr.add(j) };
                    unsafe {
                        drop(value_ptr.read());
                    }
                }
                return None;
            }
        }
    }
    let ret = unsafe { ret.assume_init() };
    Some(ret)
}

fn item_attrs_to_map(
    _context: &mut Context,
    handler: &Handler,
    attribute_list: &[AttributeDecl],
) -> Result<AttributesMap, ErrorEmitted> {
    let mut attrs_map: HashMap<_, Vec<Attribute>> = HashMap::new();
    for attr_decl in attribute_list {
        let attrs = attr_decl.attribute.get().into_iter();
        for attr in attrs {
            let name = attr.name.as_str();
            if !VALID_ATTRIBUTE_NAMES.contains(&name) {
                handler.emit_warn(CompileWarning {
                    span: attr_decl.span().clone(),
                    warning_content: Warning::UnrecognizedAttribute {
                        attrib_name: attr.name.clone(),
                    },
                })
            }

            let args = attr
                .args
                .as_ref()
                .map(|parens| parens.get().into_iter().cloned().collect())
                .unwrap_or_else(Vec::new);

            let attribute = Attribute {
                name: attr.name.clone(),
                args,
                span: attr_decl.span(),
            };

            if let Some(attr_kind) = match name {
                DOC_ATTRIBUTE_NAME => Some(AttributeKind::Doc),
                DOC_COMMENT_ATTRIBUTE_NAME => Some(AttributeKind::DocComment),
                STORAGE_PURITY_ATTRIBUTE_NAME => Some(AttributeKind::Storage),
                INLINE_ATTRIBUTE_NAME => Some(AttributeKind::Inline),
                TEST_ATTRIBUTE_NAME => Some(AttributeKind::Test),
                PAYABLE_ATTRIBUTE_NAME => Some(AttributeKind::Payable),
                ALLOW_ATTRIBUTE_NAME => Some(AttributeKind::Allow),
                _ => None,
            } {
                match attrs_map.get_mut(&attr_kind) {
                    Some(old_args) => {
                        old_args.push(attribute);
                    }
                    None => {
                        attrs_map.insert(attr_kind, vec![attribute]);
                    }
                }
            }
        }
    }

    // Check attribute arguments
    for (attribute_kind, attributes) in &attrs_map {
        for attribute in attributes {
            // check attribute arguments length
            let (expected_min_len, expected_max_len) =
                attribute_kind.clone().expected_args_len_min_max();
            if attribute.args.len() < expected_min_len
                || attribute.args.len() > expected_max_len.unwrap_or(usize::MAX)
            {
                handler.emit_warn(CompileWarning {
                    span: attribute.name.span().clone(),
                    warning_content: Warning::AttributeExpectedNumberOfArguments {
                        attrib_name: attribute.name.clone(),
                        received_args: attribute.args.len(),
                        expected_min_len,
                        expected_max_len,
                    },
                })
            }

            // check attribute argument value
            for (index, arg) in attribute.args.iter().enumerate() {
                let possible_values = attribute_kind.clone().expected_args_values(index);
                if let Some(possible_values) = possible_values {
                    if !possible_values.iter().any(|v| v == arg.as_str()) {
                        handler.emit_warn(CompileWarning {
                            span: attribute.name.span().clone(),
                            warning_content: Warning::UnexpectedAttributeArgumentValue {
                                attrib_name: attribute.name.clone(),
                                received_value: arg.as_str().to_string(),
                                expected_values: possible_values,
                            },
                        })
                    }
                }
            }
        }
    }
    Ok(AttributesMap::new(Arc::new(attrs_map)))
}

fn error_if_self_param_is_not_allowed(
    _context: &mut Context,
    handler: &Handler,
    engines: Engines<'_>,
    parameters: &[FunctionParameter],
    fn_kind: &str,
) -> Result<(), ErrorEmitted> {
    for param in parameters {
        if matches!(
            engines.te().get(param.type_argument.type_id),
            TypeInfo::SelfType
        ) {
            let error = ConvertParseTreeError::SelfParameterNotAllowedForFn {
                fn_kind: fn_kind.to_owned(),
                span: param.type_argument.span.clone(),
            };
            return Err(handler.emit_err(error.into()));
        }
    }
    Ok(())
}<|MERGE_RESOLUTION|>--- conflicted
+++ resolved
@@ -427,11 +427,6 @@
     attributes: AttributesMap,
 ) -> Result<FunctionDeclaration, ErrorEmitted> {
     let span = item_fn.span();
-<<<<<<< HEAD
-    let return_type_span = match &item_fn.fn_signature.return_type {
-        Some((_right_arrow_token, ty)) => ty.span(),
-        None => Span::implicit_fn_return(item_fn.body.span.clone()),
-=======
     let return_type = match item_fn.fn_signature.return_type_opt {
         Some((_right_arrow, ty)) => ty_to_type_argument(context, handler, engines, ty)?,
         None => {
@@ -445,7 +440,6 @@
                 call_path_tree: None,
             }
         }
->>>>>>> 49eae2dd
     };
     Ok(FunctionDeclaration {
         purity: get_attributed_purity(context, handler, &attributes)?,
