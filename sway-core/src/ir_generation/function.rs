--- conflicted
+++ resolved
@@ -2712,9 +2712,6 @@
                 let storage_key_local_name = self.lexical_map.insert_anon();
                 let storage_key_ptr = self
                     .function
-<<<<<<< HEAD
-                    .new_local_var(context, storage_key_local_name, storage_key_aggregate, None)
-=======
                     .new_local_var(
                         context,
                         storage_key_local_name,
@@ -2722,7 +2719,6 @@
                         None,
                         false,
                     )
->>>>>>> 83e54794
                     .map_err(|ir_error| {
                         CompileError::InternalOwned(ir_error.to_string(), Span::dummy())
                     })?;
