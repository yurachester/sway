--- conflicted
+++ resolved
@@ -258,13 +258,8 @@
         match self.is_generic_parameter(type_engine, resolved_type_id) {
             true => None,
             false => resolved_type_id.get_type_parameters(type_engine).map(|v| {
-<<<<<<< HEAD
                 v.iter_excluding_self()
-                    .map(|v| v.get_json_type_parameter(type_engine, types))
-=======
-                v.iter()
                     .map(|v| v.get_json_type_parameter(ctx, type_engine, types))
->>>>>>> 40cf1c27
                     .collect::<Vec<_>>()
             }),
         }
